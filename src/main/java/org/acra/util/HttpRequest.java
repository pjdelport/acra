--- conflicted
+++ resolved
@@ -1,301 +1,290 @@
-/*
- * This class was copied from this Stackoverflow Q&A:
- * http://stackoverflow.com/questions/2253061/secure-http-post-in-android/2253280#2253280
- * Thanks go to MattC!  
- */
-package org.acra.util;
-
-import java.io.IOException;
-import java.io.UnsupportedEncodingException;
-import java.net.SocketTimeoutException;
-import java.net.URL;
-import java.net.URLEncoder;
-<<<<<<< HEAD
-import java.util.ArrayList;
-import java.util.HashMap;
-=======
->>>>>>> 3da50304
-import java.util.Iterator;
-import java.util.Map;
-
-import org.acra.ACRA;
-import org.acra.sender.HttpSender.Method;
-import org.acra.sender.HttpSender.Type;
-import org.apache.http.HttpResponse;
-import org.apache.http.StatusLine;
-import org.apache.http.auth.UsernamePasswordCredentials;
-import org.apache.http.client.HttpClient;
-import org.apache.http.client.HttpRequestRetryHandler;
-import org.apache.http.client.methods.HttpEntityEnclosingRequestBase;
-import org.apache.http.client.methods.HttpPost;
-import org.apache.http.client.methods.HttpPut;
-import org.apache.http.client.params.ClientPNames;
-import org.apache.http.client.params.CookiePolicy;
-import org.apache.http.conn.ClientConnectionManager;
-import org.apache.http.conn.scheme.PlainSocketFactory;
-import org.apache.http.conn.scheme.Scheme;
-import org.apache.http.conn.scheme.SchemeRegistry;
-import org.apache.http.conn.ssl.SSLSocketFactory;
-import org.apache.http.entity.StringEntity;
-import org.apache.http.impl.auth.BasicScheme;
-import org.apache.http.impl.client.DefaultHttpClient;
-import org.apache.http.impl.conn.tsccm.ThreadSafeClientConnManager;
-import org.apache.http.params.BasicHttpParams;
-import org.apache.http.params.HttpConnectionParams;
-import org.apache.http.params.HttpParams;
-import org.apache.http.protocol.BasicHttpContext;
-import org.apache.http.protocol.HttpContext;
-import org.apache.http.util.EntityUtils;
-
-public final class HttpRequest {
-
-    private static class SocketTimeOutRetryHandler implements HttpRequestRetryHandler {
-
-        private final HttpParams httpParams;
-        private final int maxNrRetries;
-
-        /**
-         * @param httpParams
-         *            HttpParams that will be used in the HttpRequest.
-         * @param maxNrRetries
-         *            Max number of times to retry Request on failure due to
-         *            SocketTimeOutException.
-         */
-        private SocketTimeOutRetryHandler(HttpParams httpParams, int maxNrRetries) {
-            this.httpParams = httpParams;
-            this.maxNrRetries = maxNrRetries;
-        }
-
-        @Override
-        public boolean retryRequest(IOException exception, int executionCount, HttpContext context) {
-            if (exception instanceof SocketTimeoutException) {
-                if (executionCount <= maxNrRetries) {
-
-                    if (httpParams != null) {
-                        final int newSocketTimeOut = HttpConnectionParams.getSoTimeout(httpParams) * 2;
-                        HttpConnectionParams.setSoTimeout(httpParams, newSocketTimeOut);
-                        ACRA.log.d(ACRA.LOG_TAG, "SocketTimeOut - increasing time out to " + newSocketTimeOut
-                                + " millis and trying again");
-                    } else {
-                        ACRA.log.d(ACRA.LOG_TAG,
-                                "SocketTimeOut - no HttpParams, cannot increase time out. Trying again with current settings");
-                    }
-
-                    return true;
-                }
-
-                ACRA.log.d(ACRA.LOG_TAG, "SocketTimeOut but exceeded max number of retries : " + maxNrRetries);
-            }
-
-            return false; // To change body of implemented methods use File |
-                          // Settings | File Templates.
-        }
-    }
-
-    public Map<String,String> extra_headers = new HashMap<String, String>();
-    private String login;
-    private String password;
-    private int connectionTimeOut = 3000;
-    private int socketTimeOut = 3000;
-    private int maxNrRetries = 3;
-    private Map<String,String> headers;
-    
-    public void setLogin(String login) {
-        this.login = login;
-    }
-
-    public void setPassword(String password) {
-        this.password = password;
-    }
-
-    public void setConnectionTimeOut(int connectionTimeOut) {
-        this.connectionTimeOut = connectionTimeOut;
-    }
-
-    public void setSocketTimeOut(int socketTimeOut) {
-        this.socketTimeOut = socketTimeOut;
-    }
-
-    public void setHeaders(Map<String,String> headers) {
-       this.headers = headers;
-    }
-
-    
-    /**
-     * The default number of retries is 3.
-     * 
-     * @param maxNrRetries
-     *            Max number of times to retry Request on failure due to
-     *            SocketTimeOutException.
-     */
-    public void setMaxNrRetries(int maxNrRetries) {
-        this.maxNrRetries = maxNrRetries;
-    }
-
-    /**
-     * Posts to a URL.
-     * 
-     * @param url
-     *            URL to which to post.
-     * @param content
-     *            Map of parameters to post to a URL.
-     * @throws IOException
-     *             if the data cannot be posted.
-     */
-    public void send(URL url, Method method, String content, Type type) throws IOException {
-
-        final HttpClient httpClient = getHttpClient();
-        final HttpEntityEnclosingRequestBase httpRequest = getHttpRequest(url, method, content, type);
-
-        ACRA.log.d(ACRA.LOG_TAG, "Sending request to " + url);
-        if (ACRA.DEV_LOGGING)
-            ACRA.log.d(ACRA.LOG_TAG, "Http " + method.name() + " content : ");
-        if (ACRA.DEV_LOGGING)
-            ACRA.log.d(ACRA.LOG_TAG, content);
-
-        HttpResponse response = null;
-        try {
-            response = httpClient.execute(httpRequest, new BasicHttpContext());
-            if (response != null) {
-                final StatusLine statusLine = response.getStatusLine();
-                if (statusLine != null) {
-                    final String statusCode = Integer.toString(response.getStatusLine().getStatusCode());
-    
-                    if (!statusCode.equals("409") // 409 return code means that the
-                                                  // report has been received
-                                                  // already. So we can discard it.
-                            && (statusCode.startsWith("4") || statusCode.startsWith("5"))) {
-                        if (ACRA.DEV_LOGGING)
-                            ACRA.log.d(ACRA.LOG_TAG, "Could not send HttpPost : " + httpRequest);
-                        throw new IOException("Host returned error code " + statusCode);
-                    }
-                }
-
-                if (ACRA.DEV_LOGGING)
-                    ACRA.log.d(ACRA.LOG_TAG, "HttpResponse Status : "
-                            + (statusLine != null ? statusLine.getStatusCode() : "NoStatusLine#noCode"));
-                final String respContent = EntityUtils.toString(response.getEntity());
-                if (ACRA.DEV_LOGGING)
-                    ACRA.log.d(ACRA.LOG_TAG,
-                            "HttpResponse Content : " + respContent.substring(0, Math.min(respContent.length(), 200)));
-
-            } else {
-                if (ACRA.DEV_LOGGING)
-                    ACRA.log.d(ACRA.LOG_TAG, "HTTP no Response!!");
-            }
-        } finally {
-            if (response != null) {
-				response.getEntity().consumeContent();
-			}
-        }
-    }
-
-    /**
-     * @return HttpClient to use with this HttpRequest.
-     */
-    private HttpClient getHttpClient() {
-        final HttpParams httpParams = new BasicHttpParams();
-        httpParams.setParameter(ClientPNames.COOKIE_POLICY, CookiePolicy.RFC_2109);
-        HttpConnectionParams.setConnectionTimeout(httpParams, connectionTimeOut);
-        HttpConnectionParams.setSoTimeout(httpParams, socketTimeOut);
-        HttpConnectionParams.setSocketBufferSize(httpParams, 8192);
-
-        final SchemeRegistry registry = new SchemeRegistry();
-        registry.register(new Scheme("http", new PlainSocketFactory(), 80));
-        if (ACRA.getConfig().disableSSLCertValidation()) {
-            registry.register(new Scheme("https", (new FakeSocketFactory()), 443));
-        } else {
-            registry.register(new Scheme("https", SSLSocketFactory.getSocketFactory(), 443));
-        }
-
-        final ClientConnectionManager clientConnectionManager = new ThreadSafeClientConnManager(httpParams, registry);
-        final DefaultHttpClient httpClient = new DefaultHttpClient(clientConnectionManager, httpParams);
-
-        final HttpRequestRetryHandler retryHandler = new SocketTimeOutRetryHandler(httpParams, maxNrRetries);
-        httpClient.setHttpRequestRetryHandler(retryHandler);
-
-        return httpClient;
-    }
-
-    /**
-     * @return Credentials to use with this HttpRequest or null if no
-     *         credentials were supplied.
-     */
-    private UsernamePasswordCredentials getCredentials() {
-        if (login != null || password != null) {
-            return new UsernamePasswordCredentials(login, password);
-        }
-
-        return null;
-    }
-
-    private HttpEntityEnclosingRequestBase getHttpRequest(URL url, Method method, String content, Type type)
-            throws UnsupportedEncodingException, UnsupportedOperationException {
-
-        final HttpEntityEnclosingRequestBase httpRequest;
-        switch (method) {
-        case POST:
-            httpRequest = new HttpPost(url.toString());
-            break;
-        case PUT:
-            httpRequest = new HttpPut(url.toString());
-            break;
-        default:
-            throw new UnsupportedOperationException("Unknown method: " + method.name());
-        }
-
-        final UsernamePasswordCredentials creds = getCredentials();
-        if (creds != null) {
-            httpRequest.addHeader(BasicScheme.authenticate(creds, "UTF-8", false));
-        }
-
-        httpRequest.setHeader("User-Agent", "Android");
-        httpRequest
-                .setHeader("Accept",
-                        "text/html,application/xml,application/json,application/xhtml+xml,text/html;q=0.9,text/plain;q=0.8,image/png,*/*;q=0.5");
-        if (extra_headers != null) {
-            for (Map.Entry<String, String> entry : extra_headers.entrySet()) {
-                httpRequest.setHeader(entry.getKey(), entry.getValue());
-            }
-        }
-
-        if(headers !=null) {
-           Iterator<String> headerIt = headers.keySet().iterator();
-           while(headerIt.hasNext()) {
-              String header = headerIt.next();
-              String value = headers.get(header);
-              httpRequest.setHeader(header, value);
-           }
-        }
-        
-        httpRequest.setEntity(new StringEntity(content, "UTF-8"));
-
-        return httpRequest;
-    }
-
-    /**
-     * Converts a Map of parameters into a URL encoded Sting.
-     * 
-     * @param parameters
-     *            Map of parameters to convert.
-     * @return URL encoded String representing the parameters.
-     * @throws UnsupportedEncodingException
-     *             if one of the parameters couldn't be converted to UTF-8.
-     */
-    public static String getParamsAsFormString(Map<?, ?> parameters) throws UnsupportedEncodingException {
-
-        final StringBuilder dataBfr = new StringBuilder();
-        for (final Object key : parameters.keySet()) {
-            if (dataBfr.length() != 0) {
-                dataBfr.append('&');
-            }
-            final Object preliminaryValue = parameters.get(key);
-            final Object value = (preliminaryValue == null) ? "" : preliminaryValue;
-            dataBfr.append(URLEncoder.encode(key.toString(), "UTF-8"));
-            dataBfr.append('=');
-            dataBfr.append(URLEncoder.encode(value.toString(), "UTF-8"));
-        }
-
-        return dataBfr.toString();
-    }
-}
+/*
+ * This class was copied from this Stackoverflow Q&A:
+ * http://stackoverflow.com/questions/2253061/secure-http-post-in-android/2253280#2253280
+ * Thanks go to MattC!  
+ */
+package org.acra.util;
+
+import java.io.IOException;
+import java.io.UnsupportedEncodingException;
+import java.net.SocketTimeoutException;
+import java.net.URL;
+import java.net.URLEncoder;
+import java.util.Iterator;
+import java.util.Map;
+
+import org.acra.ACRA;
+import org.acra.sender.HttpSender.Method;
+import org.acra.sender.HttpSender.Type;
+import org.apache.http.HttpResponse;
+import org.apache.http.StatusLine;
+import org.apache.http.auth.UsernamePasswordCredentials;
+import org.apache.http.client.HttpClient;
+import org.apache.http.client.HttpRequestRetryHandler;
+import org.apache.http.client.methods.HttpEntityEnclosingRequestBase;
+import org.apache.http.client.methods.HttpPost;
+import org.apache.http.client.methods.HttpPut;
+import org.apache.http.client.params.ClientPNames;
+import org.apache.http.client.params.CookiePolicy;
+import org.apache.http.conn.ClientConnectionManager;
+import org.apache.http.conn.scheme.PlainSocketFactory;
+import org.apache.http.conn.scheme.Scheme;
+import org.apache.http.conn.scheme.SchemeRegistry;
+import org.apache.http.conn.ssl.SSLSocketFactory;
+import org.apache.http.entity.StringEntity;
+import org.apache.http.impl.auth.BasicScheme;
+import org.apache.http.impl.client.DefaultHttpClient;
+import org.apache.http.impl.conn.tsccm.ThreadSafeClientConnManager;
+import org.apache.http.params.BasicHttpParams;
+import org.apache.http.params.HttpConnectionParams;
+import org.apache.http.params.HttpParams;
+import org.apache.http.protocol.BasicHttpContext;
+import org.apache.http.protocol.HttpContext;
+import org.apache.http.util.EntityUtils;
+
+public final class HttpRequest {
+
+    private static class SocketTimeOutRetryHandler implements HttpRequestRetryHandler {
+
+        private final HttpParams httpParams;
+        private final int maxNrRetries;
+
+        /**
+         * @param httpParams
+         *            HttpParams that will be used in the HttpRequest.
+         * @param maxNrRetries
+         *            Max number of times to retry Request on failure due to
+         *            SocketTimeOutException.
+         */
+        private SocketTimeOutRetryHandler(HttpParams httpParams, int maxNrRetries) {
+            this.httpParams = httpParams;
+            this.maxNrRetries = maxNrRetries;
+        }
+
+        @Override
+        public boolean retryRequest(IOException exception, int executionCount, HttpContext context) {
+            if (exception instanceof SocketTimeoutException) {
+                if (executionCount <= maxNrRetries) {
+
+                    if (httpParams != null) {
+                        final int newSocketTimeOut = HttpConnectionParams.getSoTimeout(httpParams) * 2;
+                        HttpConnectionParams.setSoTimeout(httpParams, newSocketTimeOut);
+                        ACRA.log.d(ACRA.LOG_TAG, "SocketTimeOut - increasing time out to " + newSocketTimeOut
+                                + " millis and trying again");
+                    } else {
+                        ACRA.log.d(ACRA.LOG_TAG,
+                                "SocketTimeOut - no HttpParams, cannot increase time out. Trying again with current settings");
+                    }
+
+                    return true;
+                }
+
+                ACRA.log.d(ACRA.LOG_TAG, "SocketTimeOut but exceeded max number of retries : " + maxNrRetries);
+            }
+
+            return false; // To change body of implemented methods use File |
+                          // Settings | File Templates.
+        }
+    }
+
+    private String login;
+    private String password;
+    private int connectionTimeOut = 3000;
+    private int socketTimeOut = 3000;
+    private int maxNrRetries = 3;
+    private Map<String,String> headers;
+    
+    public void setLogin(String login) {
+        this.login = login;
+    }
+
+    public void setPassword(String password) {
+        this.password = password;
+    }
+
+    public void setConnectionTimeOut(int connectionTimeOut) {
+        this.connectionTimeOut = connectionTimeOut;
+    }
+
+    public void setSocketTimeOut(int socketTimeOut) {
+        this.socketTimeOut = socketTimeOut;
+    }
+
+    public void setHeaders(Map<String,String> headers) {
+       this.headers = headers;
+    }
+
+    
+    /**
+     * The default number of retries is 3.
+     * 
+     * @param maxNrRetries
+     *            Max number of times to retry Request on failure due to
+     *            SocketTimeOutException.
+     */
+    public void setMaxNrRetries(int maxNrRetries) {
+        this.maxNrRetries = maxNrRetries;
+    }
+
+    /**
+     * Posts to a URL.
+     * 
+     * @param url
+     *            URL to which to post.
+     * @param content
+     *            Map of parameters to post to a URL.
+     * @throws IOException
+     *             if the data cannot be posted.
+     */
+    public void send(URL url, Method method, String content, Type type) throws IOException {
+
+        final HttpClient httpClient = getHttpClient();
+        final HttpEntityEnclosingRequestBase httpRequest = getHttpRequest(url, method, content, type);
+
+        ACRA.log.d(ACRA.LOG_TAG, "Sending request to " + url);
+        if (ACRA.DEV_LOGGING)
+            ACRA.log.d(ACRA.LOG_TAG, "Http " + method.name() + " content : ");
+        if (ACRA.DEV_LOGGING)
+            ACRA.log.d(ACRA.LOG_TAG, content);
+
+        HttpResponse response = null;
+        try {
+            response = httpClient.execute(httpRequest, new BasicHttpContext());
+            if (response != null) {
+                final StatusLine statusLine = response.getStatusLine();
+                if (statusLine != null) {
+                    final String statusCode = Integer.toString(response.getStatusLine().getStatusCode());
+    
+                    if (!statusCode.equals("409") // 409 return code means that the
+                                                  // report has been received
+                                                  // already. So we can discard it.
+                            && (statusCode.startsWith("4") || statusCode.startsWith("5"))) {
+                        if (ACRA.DEV_LOGGING)
+                            ACRA.log.d(ACRA.LOG_TAG, "Could not send HttpPost : " + httpRequest);
+                        throw new IOException("Host returned error code " + statusCode);
+                    }
+                }
+
+                if (ACRA.DEV_LOGGING)
+                    ACRA.log.d(ACRA.LOG_TAG, "HttpResponse Status : "
+                            + (statusLine != null ? statusLine.getStatusCode() : "NoStatusLine#noCode"));
+                final String respContent = EntityUtils.toString(response.getEntity());
+                if (ACRA.DEV_LOGGING)
+                    ACRA.log.d(ACRA.LOG_TAG,
+                            "HttpResponse Content : " + respContent.substring(0, Math.min(respContent.length(), 200)));
+
+            } else {
+                if (ACRA.DEV_LOGGING)
+                    ACRA.log.d(ACRA.LOG_TAG, "HTTP no Response!!");
+            }
+        } finally {
+            if (response != null) {
+				response.getEntity().consumeContent();
+			}
+        }
+    }
+
+    /**
+     * @return HttpClient to use with this HttpRequest.
+     */
+    private HttpClient getHttpClient() {
+        final HttpParams httpParams = new BasicHttpParams();
+        httpParams.setParameter(ClientPNames.COOKIE_POLICY, CookiePolicy.RFC_2109);
+        HttpConnectionParams.setConnectionTimeout(httpParams, connectionTimeOut);
+        HttpConnectionParams.setSoTimeout(httpParams, socketTimeOut);
+        HttpConnectionParams.setSocketBufferSize(httpParams, 8192);
+
+        final SchemeRegistry registry = new SchemeRegistry();
+        registry.register(new Scheme("http", new PlainSocketFactory(), 80));
+        if (ACRA.getConfig().disableSSLCertValidation()) {
+            registry.register(new Scheme("https", (new FakeSocketFactory()), 443));
+        } else {
+            registry.register(new Scheme("https", SSLSocketFactory.getSocketFactory(), 443));
+        }
+
+        final ClientConnectionManager clientConnectionManager = new ThreadSafeClientConnManager(httpParams, registry);
+        final DefaultHttpClient httpClient = new DefaultHttpClient(clientConnectionManager, httpParams);
+
+        final HttpRequestRetryHandler retryHandler = new SocketTimeOutRetryHandler(httpParams, maxNrRetries);
+        httpClient.setHttpRequestRetryHandler(retryHandler);
+
+        return httpClient;
+    }
+
+    /**
+     * @return Credentials to use with this HttpRequest or null if no
+     *         credentials were supplied.
+     */
+    private UsernamePasswordCredentials getCredentials() {
+        if (login != null || password != null) {
+            return new UsernamePasswordCredentials(login, password);
+        }
+
+        return null;
+    }
+
+    private HttpEntityEnclosingRequestBase getHttpRequest(URL url, Method method, String content, Type type)
+            throws UnsupportedEncodingException, UnsupportedOperationException {
+
+        final HttpEntityEnclosingRequestBase httpRequest;
+        switch (method) {
+        case POST:
+            httpRequest = new HttpPost(url.toString());
+            break;
+        case PUT:
+            httpRequest = new HttpPut(url.toString());
+            break;
+        default:
+            throw new UnsupportedOperationException("Unknown method: " + method.name());
+        }
+
+        final UsernamePasswordCredentials creds = getCredentials();
+        if (creds != null) {
+            httpRequest.addHeader(BasicScheme.authenticate(creds, "UTF-8", false));
+        }
+        httpRequest.setHeader("User-Agent", "Android");
+        httpRequest
+                .setHeader("Accept",
+                        "text/html,application/xml,application/json,application/xhtml+xml,text/html;q=0.9,text/plain;q=0.8,image/png,*/*;q=0.5");
+        httpRequest.setHeader("Content-Type", type.getContentType());
+
+        if(headers !=null) {
+           Iterator<String> headerIt = headers.keySet().iterator();
+           while(headerIt.hasNext()) {
+              String header = headerIt.next();
+              String value = headers.get(header);
+              httpRequest.setHeader(header, value);
+           }
+        }
+        
+        httpRequest.setEntity(new StringEntity(content, "UTF-8"));
+
+        return httpRequest;
+    }
+
+    /**
+     * Converts a Map of parameters into a URL encoded Sting.
+     * 
+     * @param parameters
+     *            Map of parameters to convert.
+     * @return URL encoded String representing the parameters.
+     * @throws UnsupportedEncodingException
+     *             if one of the parameters couldn't be converted to UTF-8.
+     */
+    public static String getParamsAsFormString(Map<?, ?> parameters) throws UnsupportedEncodingException {
+
+        final StringBuilder dataBfr = new StringBuilder();
+        for (final Object key : parameters.keySet()) {
+            if (dataBfr.length() != 0) {
+                dataBfr.append('&');
+            }
+            final Object preliminaryValue = parameters.get(key);
+            final Object value = (preliminaryValue == null) ? "" : preliminaryValue;
+            dataBfr.append(URLEncoder.encode(key.toString(), "UTF-8"));
+            dataBfr.append('=');
+            dataBfr.append(URLEncoder.encode(value.toString(), "UTF-8"));
+        }
+
+        return dataBfr.toString();
+    }
+}