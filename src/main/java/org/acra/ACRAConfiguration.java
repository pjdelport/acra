/*
 *  Copyright 2011 Kevin Gaudin
 *
 *  Licensed under the Apache License, Version 2.0 (the "License");
 *  you may not use this file except in compliance with the License.
 *  You may obtain a copy of the License at
 *
 *      http://www.apache.org/licenses/LICENSE-2.0
 *
 *  Unless required by applicable law or agreed to in writing, software
 *  distributed under the License is distributed on an "AS IS" BASIS,
 *  WITHOUT WARRANTIES OR CONDITIONS OF ANY KIND, either express or implied.
 *  See the License for the specific language governing permissions and
 *  limitations under the License.
 */
package org.acra;

import org.acra.annotation.ReportsCrashes;
import org.acra.sender.HttpSender.Method;
import org.acra.sender.HttpSender.Type;

import java.lang.annotation.Annotation;

import static org.acra.ACRAConstants.DEFAULT_APPLICATION_LOGFILE;
import static org.acra.ACRAConstants.DEFAULT_APPLICATION_LOGFILE_LINES;
import static org.acra.ACRAConstants.DEFAULT_CONNECTION_TIMEOUT;
import static org.acra.ACRAConstants.DEFAULT_DELETE_OLD_UNSENT_REPORTS_ON_APPLICATION_START;
import static org.acra.ACRAConstants.DEFAULT_DELETE_UNAPPROVED_REPORTS_ON_APPLICATION_START;
import static org.acra.ACRAConstants.DEFAULT_DIALOG_ICON;
import static org.acra.ACRAConstants.DEFAULT_DISABLE_SSL_CERT_VALIDATION;
import static org.acra.ACRAConstants.DEFAULT_DROPBOX_COLLECTION_MINUTES;
import static org.acra.ACRAConstants.DEFAULT_FORCE_CLOSE_DIALOG_AFTER_TOAST;
import static org.acra.ACRAConstants.DEFAULT_GOOGLE_FORM_URL_FORMAT;
import static org.acra.ACRAConstants.DEFAULT_INCLUDE_DROPBOX_SYSTEM_TAGS;
import static org.acra.ACRAConstants.DEFAULT_LOGCAT_FILTER_BY_PID;
import static org.acra.ACRAConstants.DEFAULT_LOGCAT_LINES;
import static org.acra.ACRAConstants.DEFAULT_MAX_NUMBER_OF_REQUEST_RETRIES;
import static org.acra.ACRAConstants.DEFAULT_NOTIFICATION_ICON;
import static org.acra.ACRAConstants.DEFAULT_RES_VALUE;
import static org.acra.ACRAConstants.DEFAULT_SEND_REPORTS_IN_DEV_MODE;
import static org.acra.ACRAConstants.DEFAULT_SHARED_PREFERENCES_MODE;
import static org.acra.ACRAConstants.DEFAULT_SOCKET_TIMEOUT;
import static org.acra.ACRAConstants.DEFAULT_STRING_VALUE;
import static org.acra.ACRAConstants.NULL_VALUE;

/**
 * This class is to be used if you need to apply dynamic settings. This is
 * needed for example when using ACRA in an Android Library Project since ADT
 * v14 where resource ids are not final anymore and can't be passed as
 * annotation parameters values.
 * 
 */
public class ACRAConfiguration implements ReportsCrashes {

    private String[] mAdditionalDropboxTags = null;

    private String[] mAdditionalSharedPreferences = null;
    private Integer mConnectionTimeout = null;
    private ReportField[] mCustomReportContent = null;
    private Boolean mDeleteUnapprovedReportsOnApplicationStart = null;
    private Boolean mDeleteOldUnsentReportsOnApplicationStart = null;
    private Integer mDropboxCollectionMinutes = null;
    private Boolean mForceCloseDialogAfterToast = null;
    private String mFormKey = null;
    private String mFormUri = null;
    private String mFormUriBasicAuthLogin = null;
    private String mFormUriBasicAuthPassword = null;
    private Boolean mIncludeDropboxSystemTags = null;

    private String[] mLogcatArguments = null;
    private String mMailTo = null;
    private Integer mMaxNumberOfRequestRetries = null;
    private ReportingInteractionMode mMode = null;
    private ReportsCrashes mReportsCrashes = null;

    private Integer mResDialogCommentPrompt = null;
    private Integer mResDialogEmailPrompt = null;
    private Integer mResDialogIcon = null;
    private Integer mResDialogOkToast = null;
    private Integer mResDialogText = null;
    private Integer mResDialogTitle = null;
    private Integer mResNotifIcon = null;
    private Integer mResNotifText = null;
    private Integer mResNotifTickerText = null;
    private Integer mResNotifTitle = null;
    private Integer mResToastText = null;
    private Integer mSharedPreferenceMode = null;
    private String mSharedPreferenceName = null;
    private Integer mSocketTimeout = null;
    private Boolean mLogcatFilterByPid = null;
    private Boolean mSendReportsInDevMode = null;

    private String[] mExcludeMatchingSharedPreferencesKeys = null;
    private String[] mExcludeMatchingSettingsKeys = null;
    private String mApplicationLogFile = null;
    private Integer mApplicationLogFileLines = null;

    private String mGoogleFormUrlFormat = null;

    private Boolean mDisableSSLCertValidation = null;
    private Method mHttpMethod = null;
    private Type mReportType = null;

    /**
     * @param additionalDropboxTags
     *            the additionalDropboxTags to set
     */
    public void setAdditionalDropboxTags(String[] additionalDropboxTags) {
        this.mAdditionalDropboxTags = additionalDropboxTags;
    }

    /**
     * @param additionalSharedPreferences
     *            the additionalSharedPreferences to set
     */
    public void setAdditionalSharedPreferences(String[] additionalSharedPreferences) {
        this.mAdditionalSharedPreferences = additionalSharedPreferences;
    }

    /**
     * @param connectionTimeout
     *            the connectionTimeout to set
     */
    public void setConnectionTimeout(Integer connectionTimeout) {
        this.mConnectionTimeout = connectionTimeout;
    }

    /**
     * @param customReportContent
     *            the customReportContent to set
     */
    public void setCustomReportContent(ReportField[] customReportContent) {
        this.mCustomReportContent = customReportContent;
    }

    /**
     * @param deleteUnapprovedReportsOnApplicationStart
     *            the deleteUnapprovedReportsOnApplicationStart to set
     */
    public void setDeleteUnapprovedReportsOnApplicationStart(Boolean deleteUnapprovedReportsOnApplicationStart) {
        this.mDeleteUnapprovedReportsOnApplicationStart = deleteUnapprovedReportsOnApplicationStart;
    }

    /**
     * @param deleteOldUnsetReportsOnApplicationStart
     */
    public void setDeleteOldUnsentReportsOnApplicationStart(Boolean deleteOldUnsetReportsOnApplicationStart) {
        this.mDeleteOldUnsentReportsOnApplicationStart = deleteOldUnsetReportsOnApplicationStart;
    }

    /**
     * @param dropboxCollectionMinutes
     *            the dropboxCollectionMinutes to set
     */
    public void setDropboxCollectionMinutes(Integer dropboxCollectionMinutes) {
        this.mDropboxCollectionMinutes = dropboxCollectionMinutes;
    }

    /**
     * @param forceCloseDialogAfterToast
     *            the forceCloseDialogAfterToast to set
     */
    public void setForceCloseDialogAfterToast(Boolean forceCloseDialogAfterToast) {
        this.mForceCloseDialogAfterToast = forceCloseDialogAfterToast;
    }

    /**
     * Modify the formKey of the Google Docs form receiving reports. You need to
     * call {@link ErrorReporter#setDefaultReportSenders()} after modifying this
     * value if you were not using a formKey before (a mailTo or formUri
     * instead).
     * 
     * @param formKey
     *            the formKey to set
     */
    public void setFormKey(String formKey) {
        this.mFormKey = formKey;
    }

    /**
     * Modify the formUri of your backend server receiving reports. You need to
     * call {@link ErrorReporter#setDefaultReportSenders()} after modifying this
     * value if you were not using a formUri before (a mailTo or formKey
     * instead).
     * 
     * @param formUri
     *            the formUri to set
     */
    public void setFormUri(String formUri) {
        this.mFormUri = formUri;
    }

    /**
     * @param formUriBasicAuthLogin
     *            the formUriBasicAuthLogin to set
     */
    public void setFormUriBasicAuthLogin(String formUriBasicAuthLogin) {
        this.mFormUriBasicAuthLogin = formUriBasicAuthLogin;
    }

    /**
     * @param formUriBasicAuthPassword
     *            the formUriBasicAuthPassword to set
     */
    public void setFormUriBasicAuthPassword(String formUriBasicAuthPassword) {
        this.mFormUriBasicAuthPassword = formUriBasicAuthPassword;
    }

    /**
     * @param includeDropboxSystemTags
     *            the includeDropboxSystemTags to set
     */
    public void setIncludeDropboxSystemTags(Boolean includeDropboxSystemTags) {
        this.mIncludeDropboxSystemTags = includeDropboxSystemTags;
    }

    /**
     * @param logcatArguments
     *            the logcatArguments to set
     */
    public void setLogcatArguments(String[] logcatArguments) {
        this.mLogcatArguments = logcatArguments;
    }

    /**
     * Modify the mailTo of the mail account receiving reports. You need to call
     * {@link ErrorReporter#setDefaultReportSenders()} after modifying this
     * value if you were not using a formKey before (a formKey or formUri
     * instead).
     * 
     * @param mailTo
     *            the mailTo to set
     */
    public void setMailTo(String mailTo) {
        this.mMailTo = mailTo;
    }

    /**
     * @param maxNumberOfRequestRetries
     *            the maxNumberOfRequestRetries to set
     */
    public void setMaxNumberOfRequestRetries(Integer maxNumberOfRequestRetries) {
        this.mMaxNumberOfRequestRetries = maxNumberOfRequestRetries;
    }

    /**
     * Change the current {@link ReportingInteractionMode}. You must set
     * required configuration items first.
     * 
     * @param mode
     *            the new mode to set.
     * @throws ACRAConfigurationException
     *             if a configuration item is missing for this mode.
     */
    public void setMode(ReportingInteractionMode mode) throws ACRAConfigurationException {
        this.mMode = mode;
        ACRA.checkCrashResources();
    }

    /**
     * Use this method if the id you wanted to give to
     * {@link ReportsCrashes#resDialogCommentPrompt()} comes from an Android
     * Library Project.
     * 
     * @param resId
     *            The resource id, see
     *            {@link ReportsCrashes#resDialogCommentPrompt()}
     */
    public void setResDialogCommentPrompt(int resId) {
        mResDialogCommentPrompt = resId;
    }

    /**
     * Use this method if the id you wanted to give to
     * {@link ReportsCrashes#resDialogEmailPrompt()} comes from an Android
     * Library Project.
     * 
     * @param resId
     *            The resource id, see
     *            {@link ReportsCrashes#resDialogEmailPrompt()}
     */
    public void setResDialogEmailPrompt(int resId) {
        mResDialogEmailPrompt = resId;
    }

    /**
     * Use this method if the id you wanted to give to
     * {@link ReportsCrashes#resDialogIcon()} comes from an Android Library
     * Project.
     * 
     * @param resId
     *            The resource id, see {@link ReportsCrashes#resDialogIcon()}
     */
    public void setResDialogIcon(int resId) {
        mResDialogIcon = resId;
    }

    /**
     * Use this method BEFORE if the id you wanted to give to
     * {@link ReportsCrashes#resDialogOkToast()} comes from an Android Library
     * Project.
     * 
     * @param resId
     *            The resource id, see {@link ReportsCrashes#resDialogOkToast()}
     */
    public void setResDialogOkToast(int resId) {
        mResDialogOkToast = resId;
    }

    /**
     * Use this method if the id you wanted to give to
     * {@link ReportsCrashes#resDialogText()} comes from an Android Library
     * Project.
     * 
     * @param resId
     *            The resource id, see {@link ReportsCrashes#resDialogText()}
     */
    public void setResDialogText(int resId) {
        mResDialogText = resId;
    }

    /**
     * Use this method if the id you wanted to give to
     * {@link ReportsCrashes#resDialogTitle()} comes from an Android Library
     * Project.
     * 
     * @param resId
     *            The resource id, see {@link ReportsCrashes#resDialogTitle()}
     */
    public void setResDialogTitle(int resId) {
        mResDialogTitle = resId;
    }

    /**
     * Use this method if the id you wanted to give to
     * {@link ReportsCrashes#resNotifIcon()} comes from an Android Library
     * Project.
     * 
     * @param resId
     *            The resource id, see {@link ReportsCrashes#resNotifIcon()}
     */
    public void setResNotifIcon(int resId) {
        mResNotifIcon = resId;
    }

    /**
     * Use this method if the id you wanted to give to
     * {@link ReportsCrashes#resNotifText()} comes from an Android Library
     * Project.
     * 
     * @param resId
     *            The resource id, see {@link ReportsCrashes#resNotifText()}
     */
    public void setResNotifText(int resId) {
        mResNotifText = resId;
    }

    /**
     * Use this method if the id you wanted to give to
     * {@link ReportsCrashes#resNotifTickerText()} comes from an Android Library
     * Project.
     * 
     * @param resId
     *            The resource id, see
     *            {@link ReportsCrashes#resNotifTickerText()}
     */
    public void setResNotifTickerText(int resId) {
        mResNotifTickerText = resId;
    }

    /**
     * Use this method if the id you wanted to give to
     * {@link ReportsCrashes#resNotifTitle()} comes from an Android Library
     * Project.
     * 
     * @param resId
     *            The resource id, see {@link ReportsCrashes#resNotifTitle()}
     */
    public void setResNotifTitle(int resId) {
        mResNotifTitle = resId;
    }

    /**
     * Use this method if the id you wanted to give to
     * {@link ReportsCrashes#resToastText()} comes from an Android Library
     * Project.
     * 
     * @param resId
     *            The resource id, see {@link ReportsCrashes#resToastText()}
     */
    public void setResToastText(int resId) {
        mResToastText = resId;
    }

    /**
     * @param sharedPreferenceMode
     *            the sharedPreferenceMode to set
     */
    public void setSharedPreferenceMode(Integer sharedPreferenceMode) {
        this.mSharedPreferenceMode = sharedPreferenceMode;
    }

    /**
     * @param sharedPreferenceName
     *            the sharedPreferenceName to set
     */
    public void setSharedPreferenceName(String sharedPreferenceName) {
        this.mSharedPreferenceName = sharedPreferenceName;
    }

    /**
     * @param socketTimeout
     *            the socketTimeout to set
     */
    public void setSocketTimeout(Integer socketTimeout) {
        this.mSocketTimeout = socketTimeout;
    }

    /**
     * 
     * @param filterByPid
     *            true if you want to collect only logcat lines related to your
     *            application process.
     */
    public void setLogcatFilterByPid(Boolean filterByPid) {
        mLogcatFilterByPid = filterByPid;
    }

    /**
     * 
     * @param sendReportsInDevMode
     *            false if you want to disable sending reports in development
     *            mode. Reports will be sent only on signed applications.
     */
    public void setSendReportsInDevMode(Boolean sendReportsInDevMode) {
        mSendReportsInDevMode = sendReportsInDevMode;
    }

    /**
     * 
     * @param excludeMatchingSharedPreferencesKeys
     *            an array of Strings containing regexp defining
     *            SharedPreferences keys that should be excluded from the data
     *            collection.
     */
    public void setExcludeMatchingSharedPreferencesKeys(String[] excludeMatchingSharedPreferencesKeys) {
        mExcludeMatchingSharedPreferencesKeys = excludeMatchingSharedPreferencesKeys;
    }

    /**
     * 
     * @param excludeMatchingSettingsKeys
     *            an array of Strings containing regexp defining
     *            Settings.System, Settings.Secure and Settings.Global keys that
     *            should be excluded from the data collection.
     */
    public void setExcludeMatchingSettingsKeys(String[] excludeMatchingSettingsKeys) {
        mExcludeMatchingSettingsKeys = excludeMatchingSettingsKeys;
    }

    /**
     * 
     * @param applicationLogFile
     *            The path and file name of your application log file, to be
     *            used with {@link ReportField#APPLICATION_LOG}.
     */
    public void setApplicationLogFile(String applicationLogFile) {
        mApplicationLogFile = applicationLogFile;
    }

    /**
     * 
     * @param applicationLogFileLines
     *            The number of lines of your application log to be collected,
     *            to be used with {@link ReportField#APPLICATION_LOG} and
     *            {@link ReportsCrashes#applicationLogFile()}.
     */
    public void setApplicationLogFileLines(int applicationLogFileLines) {
        mApplicationLogFileLines = applicationLogFileLines;
    }

    /**
     * 
     * @param disableSSLCertValidation
     *            Set this to true if you need to send reports to a server over
     *            SSL using a self-signed certificate.
     */
    public void setDisableSSLCertValidation(boolean disableSSLCertValidation) {
        mDisableSSLCertValidation = disableSSLCertValidation;
    }

    /**
     * 
     * @param httpMethod
     *            The method to be used to send data to the server.
     */
    public void setHttpMethod(Method httpMethod) {
        mHttpMethod = httpMethod;
    }

    /**
     * 
<<<<<<< HEAD
     * @param type
     *            The type of content encoding to be used to send data to the
     *            server.
=======
     * @param type  The type of content encoding to be used to send data to the server.
>>>>>>> af66e8aa
     */
    public void setReportType(Type type) {
        mReportType = type;
    }

    /**
     * 
     * @param defaults
     */
    public ACRAConfiguration(ReportsCrashes defaults) {
        mReportsCrashes = defaults;
    }

    @Override
    public String[] additionalDropBoxTags() {
        if (mAdditionalDropboxTags != null) {
            return mAdditionalDropboxTags;
        }

        if (mReportsCrashes != null) {
            return mReportsCrashes.additionalDropBoxTags();
        }

        String[] defaultValue = {};
        return defaultValue;
    }

    @Override
    public String[] additionalSharedPreferences() {
        if (mAdditionalSharedPreferences != null) {
            return mAdditionalSharedPreferences;
        }

        if (mReportsCrashes != null) {
            return mReportsCrashes.additionalSharedPreferences();
        }

        String[] defaultValue = {};
        return defaultValue;
    }

    @Override
    public Class<? extends Annotation> annotationType() {
        return mReportsCrashes.annotationType();
    }

    @Override
    public int connectionTimeout() {
        if (mConnectionTimeout != null) {
            return mConnectionTimeout;
        }

        if (mReportsCrashes != null) {
            return mReportsCrashes.connectionTimeout();
        }

        return DEFAULT_CONNECTION_TIMEOUT;
    }

    @Override
    public ReportField[] customReportContent() {
        if (mCustomReportContent != null) {
            return mCustomReportContent;
        }

        if (mReportsCrashes != null) {
            return mReportsCrashes.customReportContent();
        }

        ReportField[] defaultValue = {};
        return defaultValue;
    }

    @Override
    public boolean deleteUnapprovedReportsOnApplicationStart() {
        if (mDeleteUnapprovedReportsOnApplicationStart != null) {
            return mDeleteUnapprovedReportsOnApplicationStart;
        }

        if (mReportsCrashes != null) {
            return mReportsCrashes.deleteUnapprovedReportsOnApplicationStart();
        }

        return DEFAULT_DELETE_UNAPPROVED_REPORTS_ON_APPLICATION_START;
    }

    @Override
    public boolean deleteOldUnsentReportsOnApplicationStart() {
        if (mDeleteOldUnsentReportsOnApplicationStart != null) {
            return mDeleteOldUnsentReportsOnApplicationStart;
        }

        if (mReportsCrashes != null) {
            return mReportsCrashes.deleteOldUnsentReportsOnApplicationStart();
        }

        return DEFAULT_DELETE_OLD_UNSENT_REPORTS_ON_APPLICATION_START;
    }

    @Override
    public int dropboxCollectionMinutes() {
        if (mDropboxCollectionMinutes != null) {
            return mDropboxCollectionMinutes;
        }

        if (mReportsCrashes != null) {
            return mReportsCrashes.dropboxCollectionMinutes();
        }

        return DEFAULT_DROPBOX_COLLECTION_MINUTES;
    }

    @Override
    public boolean forceCloseDialogAfterToast() {
        if (mForceCloseDialogAfterToast != null) {
            return mForceCloseDialogAfterToast;
        }

        if (mReportsCrashes != null) {
            return mReportsCrashes.forceCloseDialogAfterToast();
        }

        return DEFAULT_FORCE_CLOSE_DIALOG_AFTER_TOAST;
    }

    @Override
    public String formKey() {
        if (mFormKey != null) {
            return mFormKey;
        }

        if (mReportsCrashes != null) {
            return mReportsCrashes.formKey();
        }

        return DEFAULT_STRING_VALUE;
    }

    @Override
    public String formUri() {
        if (mFormUri != null) {
            return mFormUri;
        }

        if (mReportsCrashes != null) {
            return mReportsCrashes.formUri();
        }

        return DEFAULT_STRING_VALUE;
    }

    @Override
    public String formUriBasicAuthLogin() {
        if (mFormUriBasicAuthLogin != null) {
            return mFormUriBasicAuthLogin;
        }

        if (mReportsCrashes != null) {
            return mReportsCrashes.formUriBasicAuthLogin();
        }

        return NULL_VALUE;
    }

    @Override
    public String formUriBasicAuthPassword() {
        if (mFormUriBasicAuthPassword != null) {
            return mFormUriBasicAuthPassword;
        }

        if (mReportsCrashes != null) {
            return mReportsCrashes.formUriBasicAuthPassword();
        }

        return NULL_VALUE;
    }

    @Override
    public boolean includeDropBoxSystemTags() {
        if (mIncludeDropboxSystemTags != null) {
            return mIncludeDropboxSystemTags;
        }

        if (mReportsCrashes != null) {
            return mReportsCrashes.includeDropBoxSystemTags();
        }

        return DEFAULT_INCLUDE_DROPBOX_SYSTEM_TAGS;
    }

    @Override
    public String[] logcatArguments() {
        if (mLogcatArguments != null) {
            return mLogcatArguments;
        }

        if (mReportsCrashes != null) {
            return mReportsCrashes.logcatArguments();
        }

        String[] defaultValues = { "-t", Integer.toString(DEFAULT_LOGCAT_LINES), "-v", "time" };
        return defaultValues;
    }

    @Override
    public String mailTo() {
        if (mMailTo != null) {
            return mMailTo;
        }

        if (mReportsCrashes != null) {
            return mReportsCrashes.mailTo();
        }

        return DEFAULT_STRING_VALUE;
    }

    @Override
    public int maxNumberOfRequestRetries() {
        if (mMaxNumberOfRequestRetries != null) {
            return mMaxNumberOfRequestRetries;
        }

        if (mReportsCrashes != null) {
            return mReportsCrashes.maxNumberOfRequestRetries();
        }

        return DEFAULT_MAX_NUMBER_OF_REQUEST_RETRIES;
    }

    @Override
    public ReportingInteractionMode mode() {
        if (mMode != null) {
            return mMode;
        }

        if (mReportsCrashes != null) {
            return mReportsCrashes.mode();
        }

        return ReportingInteractionMode.SILENT;
    }

    @Override
    public int resDialogCommentPrompt() {
        if (mResDialogCommentPrompt != null) {
            return mResDialogCommentPrompt;
        }

        if (mReportsCrashes != null) {
            return mReportsCrashes.resDialogCommentPrompt();
        }

        return DEFAULT_RES_VALUE;
    }

    @Override
    public int resDialogEmailPrompt() {
        if (mResDialogEmailPrompt != null) {
            return mResDialogEmailPrompt;
        }

        if (mReportsCrashes != null) {
            return mReportsCrashes.resDialogEmailPrompt();
        }

        return DEFAULT_RES_VALUE;
    }

    @Override
    public int resDialogIcon() {
        if (mResDialogIcon != null) {
            return mResDialogIcon;
        }

        if (mReportsCrashes != null) {
            return mReportsCrashes.resDialogIcon();
        }

        return DEFAULT_DIALOG_ICON;
    }

    @Override
    public int resDialogOkToast() {
        if (mResDialogOkToast != null) {
            return mResDialogOkToast;
        }

        if (mReportsCrashes != null) {
            return mReportsCrashes.resDialogOkToast();
        }

        return DEFAULT_RES_VALUE;
    }

    @Override
    public int resDialogText() {
        if (mResDialogText != null) {
            return mResDialogText;
        }

        if (mReportsCrashes != null) {
            return mReportsCrashes.resDialogText();
        }

        return DEFAULT_RES_VALUE;
    }

    @Override
    public int resDialogTitle() {
        if (mResDialogTitle != null) {
            return mResDialogTitle;
        }

        if (mReportsCrashes != null) {
            return mReportsCrashes.resDialogTitle();
        }

        return DEFAULT_RES_VALUE;
    }

    @Override
    public int resNotifIcon() {
        if (mResNotifIcon != null) {
            return mResNotifIcon;
        }

        if (mReportsCrashes != null) {
            return mReportsCrashes.resNotifIcon();
        }

        return DEFAULT_NOTIFICATION_ICON;
    }

    @Override
    public int resNotifText() {
        if (mResNotifText != null) {
            return mResNotifText;
        }

        if (mReportsCrashes != null) {
            return mReportsCrashes.resNotifText();
        }

        return DEFAULT_RES_VALUE;
    }

    @Override
    public int resNotifTickerText() {
        if (mResNotifTickerText != null) {
            return mResNotifTickerText;
        }

        if (mReportsCrashes != null) {
            return mReportsCrashes.resNotifTickerText();
        }

        return DEFAULT_RES_VALUE;
    }

    @Override
    public int resNotifTitle() {
        if (mResNotifTitle != null) {
            return mResNotifTitle;
        }

        if (mReportsCrashes != null) {
            return mReportsCrashes.resNotifTitle();
        }

        return DEFAULT_RES_VALUE;
    }

    @Override
    public int resToastText() {
        if (mResToastText != null) {
            return mResToastText;
        }

        if (mReportsCrashes != null) {
            return mReportsCrashes.resToastText();
        }

        return DEFAULT_RES_VALUE;
    }

    @Override
    public int sharedPreferencesMode() {
        if (mSharedPreferenceMode != null) {
            return mSharedPreferenceMode;
        }

        if (mReportsCrashes != null) {
            return mReportsCrashes.sharedPreferencesMode();
        }

        return DEFAULT_SHARED_PREFERENCES_MODE;
    }

    @Override
    public String sharedPreferencesName() {
        if (mSharedPreferenceName != null) {
            return mSharedPreferenceName;
        }

        if (mReportsCrashes != null) {
            return mReportsCrashes.sharedPreferencesName();
        }

        return DEFAULT_STRING_VALUE;
    }

    @Override
    public int socketTimeout() {
        if (mSocketTimeout != null) {
            return mSocketTimeout;
        }

        if (mReportsCrashes != null) {
            return mReportsCrashes.socketTimeout();
        }

        return DEFAULT_SOCKET_TIMEOUT;
    }

    @Override
    public boolean logcatFilterByPid() {
        if (mLogcatFilterByPid != null) {
            return mLogcatFilterByPid;
        }

        if (mReportsCrashes != null) {
            return mReportsCrashes.logcatFilterByPid();
        }

        return DEFAULT_LOGCAT_FILTER_BY_PID;
    }

    @Override
    public boolean sendReportsInDevMode() {
        if (mSendReportsInDevMode != null) {
            return mSendReportsInDevMode;
        }

        if (mReportsCrashes != null) {
            return mReportsCrashes.sendReportsInDevMode();
        }

        return DEFAULT_SEND_REPORTS_IN_DEV_MODE;
    }

    @Override
    public String[] excludeMatchingSharedPreferencesKeys() {
        if (mExcludeMatchingSharedPreferencesKeys != null) {
            return mExcludeMatchingSharedPreferencesKeys;
        }

        if (mReportsCrashes != null) {
            return mReportsCrashes.excludeMatchingSharedPreferencesKeys();
        }

        String[] defaultValue = {};

        return defaultValue;
    }

    @Override
    public String[] excludeMatchingSettingsKeys() {
        if (mExcludeMatchingSettingsKeys != null) {
            return mExcludeMatchingSettingsKeys;
        }

        if (mReportsCrashes != null) {
            return mReportsCrashes.excludeMatchingSettingsKeys();
        }

        String[] defaultValue = {};

        return defaultValue;
    }

    @Override
    public String applicationLogFile() {
        if (mApplicationLogFile != null) {
            return mApplicationLogFile;
        }

        if (mReportsCrashes != null) {
            return mReportsCrashes.applicationLogFile();
        }

        return DEFAULT_APPLICATION_LOGFILE;
    }

    @Override
    public int applicationLogFileLines() {
        if (mApplicationLogFileLines != null) {
            return mApplicationLogFileLines;
        }

        if (mReportsCrashes != null) {
            return mReportsCrashes.applicationLogFileLines();
        }

        return DEFAULT_APPLICATION_LOGFILE_LINES;
    }

    @Override
    public String googleFormUrlFormat() {
        if (mGoogleFormUrlFormat != null) {
            return mGoogleFormUrlFormat;
        }

        if (mReportsCrashes != null) {
            return mReportsCrashes.googleFormUrlFormat();
        }

        return DEFAULT_GOOGLE_FORM_URL_FORMAT;
    }

    @Override
    public boolean disableSSLCertValidation() {
        if (mDisableSSLCertValidation != null) {
            return mDisableSSLCertValidation;
        }

        if (mReportsCrashes != null) {
            return mReportsCrashes.disableSSLCertValidation();
        }

        return DEFAULT_DISABLE_SSL_CERT_VALIDATION;
    }

    @Override
    public Method httpMethod() {
        if (mHttpMethod != null) {
            return mHttpMethod;
        }

        if (mReportsCrashes != null) {
            return mReportsCrashes.httpMethod();
        }

        return Method.POST;
    }

    @Override
    public Type reportType() {
        if (mReportType != null) {
            return mReportType;
        }

        if (mReportsCrashes != null) {
            return mReportsCrashes.reportType();
        }

        return Type.FORM;
    }

    public static boolean isNull(String aString) {
        return aString == null || ACRAConstants.NULL_VALUE.equals(aString);
    }

}
<|MERGE_RESOLUTION|>--- conflicted
+++ resolved
@@ -1,1073 +1,1069 @@
-/*
- *  Copyright 2011 Kevin Gaudin
- *
- *  Licensed under the Apache License, Version 2.0 (the "License");
- *  you may not use this file except in compliance with the License.
- *  You may obtain a copy of the License at
- *
- *      http://www.apache.org/licenses/LICENSE-2.0
- *
- *  Unless required by applicable law or agreed to in writing, software
- *  distributed under the License is distributed on an "AS IS" BASIS,
- *  WITHOUT WARRANTIES OR CONDITIONS OF ANY KIND, either express or implied.
- *  See the License for the specific language governing permissions and
- *  limitations under the License.
- */
-package org.acra;
-
-import org.acra.annotation.ReportsCrashes;
-import org.acra.sender.HttpSender.Method;
-import org.acra.sender.HttpSender.Type;
-
-import java.lang.annotation.Annotation;
-
-import static org.acra.ACRAConstants.DEFAULT_APPLICATION_LOGFILE;
-import static org.acra.ACRAConstants.DEFAULT_APPLICATION_LOGFILE_LINES;
-import static org.acra.ACRAConstants.DEFAULT_CONNECTION_TIMEOUT;
-import static org.acra.ACRAConstants.DEFAULT_DELETE_OLD_UNSENT_REPORTS_ON_APPLICATION_START;
-import static org.acra.ACRAConstants.DEFAULT_DELETE_UNAPPROVED_REPORTS_ON_APPLICATION_START;
-import static org.acra.ACRAConstants.DEFAULT_DIALOG_ICON;
-import static org.acra.ACRAConstants.DEFAULT_DISABLE_SSL_CERT_VALIDATION;
-import static org.acra.ACRAConstants.DEFAULT_DROPBOX_COLLECTION_MINUTES;
-import static org.acra.ACRAConstants.DEFAULT_FORCE_CLOSE_DIALOG_AFTER_TOAST;
-import static org.acra.ACRAConstants.DEFAULT_GOOGLE_FORM_URL_FORMAT;
-import static org.acra.ACRAConstants.DEFAULT_INCLUDE_DROPBOX_SYSTEM_TAGS;
-import static org.acra.ACRAConstants.DEFAULT_LOGCAT_FILTER_BY_PID;
-import static org.acra.ACRAConstants.DEFAULT_LOGCAT_LINES;
-import static org.acra.ACRAConstants.DEFAULT_MAX_NUMBER_OF_REQUEST_RETRIES;
-import static org.acra.ACRAConstants.DEFAULT_NOTIFICATION_ICON;
-import static org.acra.ACRAConstants.DEFAULT_RES_VALUE;
-import static org.acra.ACRAConstants.DEFAULT_SEND_REPORTS_IN_DEV_MODE;
-import static org.acra.ACRAConstants.DEFAULT_SHARED_PREFERENCES_MODE;
-import static org.acra.ACRAConstants.DEFAULT_SOCKET_TIMEOUT;
-import static org.acra.ACRAConstants.DEFAULT_STRING_VALUE;
-import static org.acra.ACRAConstants.NULL_VALUE;
-
-/**
- * This class is to be used if you need to apply dynamic settings. This is
- * needed for example when using ACRA in an Android Library Project since ADT
- * v14 where resource ids are not final anymore and can't be passed as
- * annotation parameters values.
- * 
- */
-public class ACRAConfiguration implements ReportsCrashes {
-
-    private String[] mAdditionalDropboxTags = null;
-
-    private String[] mAdditionalSharedPreferences = null;
-    private Integer mConnectionTimeout = null;
-    private ReportField[] mCustomReportContent = null;
-    private Boolean mDeleteUnapprovedReportsOnApplicationStart = null;
-    private Boolean mDeleteOldUnsentReportsOnApplicationStart = null;
-    private Integer mDropboxCollectionMinutes = null;
-    private Boolean mForceCloseDialogAfterToast = null;
-    private String mFormKey = null;
-    private String mFormUri = null;
-    private String mFormUriBasicAuthLogin = null;
-    private String mFormUriBasicAuthPassword = null;
-    private Boolean mIncludeDropboxSystemTags = null;
-
-    private String[] mLogcatArguments = null;
-    private String mMailTo = null;
-    private Integer mMaxNumberOfRequestRetries = null;
-    private ReportingInteractionMode mMode = null;
-    private ReportsCrashes mReportsCrashes = null;
-
-    private Integer mResDialogCommentPrompt = null;
-    private Integer mResDialogEmailPrompt = null;
-    private Integer mResDialogIcon = null;
-    private Integer mResDialogOkToast = null;
-    private Integer mResDialogText = null;
-    private Integer mResDialogTitle = null;
-    private Integer mResNotifIcon = null;
-    private Integer mResNotifText = null;
-    private Integer mResNotifTickerText = null;
-    private Integer mResNotifTitle = null;
-    private Integer mResToastText = null;
-    private Integer mSharedPreferenceMode = null;
-    private String mSharedPreferenceName = null;
-    private Integer mSocketTimeout = null;
-    private Boolean mLogcatFilterByPid = null;
-    private Boolean mSendReportsInDevMode = null;
-
-    private String[] mExcludeMatchingSharedPreferencesKeys = null;
-    private String[] mExcludeMatchingSettingsKeys = null;
-    private String mApplicationLogFile = null;
-    private Integer mApplicationLogFileLines = null;
-
-    private String mGoogleFormUrlFormat = null;
-
-    private Boolean mDisableSSLCertValidation = null;
-    private Method mHttpMethod = null;
-    private Type mReportType = null;
-
-    /**
-     * @param additionalDropboxTags
-     *            the additionalDropboxTags to set
-     */
-    public void setAdditionalDropboxTags(String[] additionalDropboxTags) {
-        this.mAdditionalDropboxTags = additionalDropboxTags;
-    }
-
-    /**
-     * @param additionalSharedPreferences
-     *            the additionalSharedPreferences to set
-     */
-    public void setAdditionalSharedPreferences(String[] additionalSharedPreferences) {
-        this.mAdditionalSharedPreferences = additionalSharedPreferences;
-    }
-
-    /**
-     * @param connectionTimeout
-     *            the connectionTimeout to set
-     */
-    public void setConnectionTimeout(Integer connectionTimeout) {
-        this.mConnectionTimeout = connectionTimeout;
-    }
-
-    /**
-     * @param customReportContent
-     *            the customReportContent to set
-     */
-    public void setCustomReportContent(ReportField[] customReportContent) {
-        this.mCustomReportContent = customReportContent;
-    }
-
-    /**
-     * @param deleteUnapprovedReportsOnApplicationStart
-     *            the deleteUnapprovedReportsOnApplicationStart to set
-     */
-    public void setDeleteUnapprovedReportsOnApplicationStart(Boolean deleteUnapprovedReportsOnApplicationStart) {
-        this.mDeleteUnapprovedReportsOnApplicationStart = deleteUnapprovedReportsOnApplicationStart;
-    }
-
-    /**
-     * @param deleteOldUnsetReportsOnApplicationStart
-     */
-    public void setDeleteOldUnsentReportsOnApplicationStart(Boolean deleteOldUnsetReportsOnApplicationStart) {
-        this.mDeleteOldUnsentReportsOnApplicationStart = deleteOldUnsetReportsOnApplicationStart;
-    }
-
-    /**
-     * @param dropboxCollectionMinutes
-     *            the dropboxCollectionMinutes to set
-     */
-    public void setDropboxCollectionMinutes(Integer dropboxCollectionMinutes) {
-        this.mDropboxCollectionMinutes = dropboxCollectionMinutes;
-    }
-
-    /**
-     * @param forceCloseDialogAfterToast
-     *            the forceCloseDialogAfterToast to set
-     */
-    public void setForceCloseDialogAfterToast(Boolean forceCloseDialogAfterToast) {
-        this.mForceCloseDialogAfterToast = forceCloseDialogAfterToast;
-    }
-
-    /**
-     * Modify the formKey of the Google Docs form receiving reports. You need to
-     * call {@link ErrorReporter#setDefaultReportSenders()} after modifying this
-     * value if you were not using a formKey before (a mailTo or formUri
-     * instead).
-     * 
-     * @param formKey
-     *            the formKey to set
-     */
-    public void setFormKey(String formKey) {
-        this.mFormKey = formKey;
-    }
-
-    /**
-     * Modify the formUri of your backend server receiving reports. You need to
-     * call {@link ErrorReporter#setDefaultReportSenders()} after modifying this
-     * value if you were not using a formUri before (a mailTo or formKey
-     * instead).
-     * 
-     * @param formUri
-     *            the formUri to set
-     */
-    public void setFormUri(String formUri) {
-        this.mFormUri = formUri;
-    }
-
-    /**
-     * @param formUriBasicAuthLogin
-     *            the formUriBasicAuthLogin to set
-     */
-    public void setFormUriBasicAuthLogin(String formUriBasicAuthLogin) {
-        this.mFormUriBasicAuthLogin = formUriBasicAuthLogin;
-    }
-
-    /**
-     * @param formUriBasicAuthPassword
-     *            the formUriBasicAuthPassword to set
-     */
-    public void setFormUriBasicAuthPassword(String formUriBasicAuthPassword) {
-        this.mFormUriBasicAuthPassword = formUriBasicAuthPassword;
-    }
-
-    /**
-     * @param includeDropboxSystemTags
-     *            the includeDropboxSystemTags to set
-     */
-    public void setIncludeDropboxSystemTags(Boolean includeDropboxSystemTags) {
-        this.mIncludeDropboxSystemTags = includeDropboxSystemTags;
-    }
-
-    /**
-     * @param logcatArguments
-     *            the logcatArguments to set
-     */
-    public void setLogcatArguments(String[] logcatArguments) {
-        this.mLogcatArguments = logcatArguments;
-    }
-
-    /**
-     * Modify the mailTo of the mail account receiving reports. You need to call
-     * {@link ErrorReporter#setDefaultReportSenders()} after modifying this
-     * value if you were not using a formKey before (a formKey or formUri
-     * instead).
-     * 
-     * @param mailTo
-     *            the mailTo to set
-     */
-    public void setMailTo(String mailTo) {
-        this.mMailTo = mailTo;
-    }
-
-    /**
-     * @param maxNumberOfRequestRetries
-     *            the maxNumberOfRequestRetries to set
-     */
-    public void setMaxNumberOfRequestRetries(Integer maxNumberOfRequestRetries) {
-        this.mMaxNumberOfRequestRetries = maxNumberOfRequestRetries;
-    }
-
-    /**
-     * Change the current {@link ReportingInteractionMode}. You must set
-     * required configuration items first.
-     * 
-     * @param mode
-     *            the new mode to set.
-     * @throws ACRAConfigurationException
-     *             if a configuration item is missing for this mode.
-     */
-    public void setMode(ReportingInteractionMode mode) throws ACRAConfigurationException {
-        this.mMode = mode;
-        ACRA.checkCrashResources();
-    }
-
-    /**
-     * Use this method if the id you wanted to give to
-     * {@link ReportsCrashes#resDialogCommentPrompt()} comes from an Android
-     * Library Project.
-     * 
-     * @param resId
-     *            The resource id, see
-     *            {@link ReportsCrashes#resDialogCommentPrompt()}
-     */
-    public void setResDialogCommentPrompt(int resId) {
-        mResDialogCommentPrompt = resId;
-    }
-
-    /**
-     * Use this method if the id you wanted to give to
-     * {@link ReportsCrashes#resDialogEmailPrompt()} comes from an Android
-     * Library Project.
-     * 
-     * @param resId
-     *            The resource id, see
-     *            {@link ReportsCrashes#resDialogEmailPrompt()}
-     */
-    public void setResDialogEmailPrompt(int resId) {
-        mResDialogEmailPrompt = resId;
-    }
-
-    /**
-     * Use this method if the id you wanted to give to
-     * {@link ReportsCrashes#resDialogIcon()} comes from an Android Library
-     * Project.
-     * 
-     * @param resId
-     *            The resource id, see {@link ReportsCrashes#resDialogIcon()}
-     */
-    public void setResDialogIcon(int resId) {
-        mResDialogIcon = resId;
-    }
-
-    /**
-     * Use this method BEFORE if the id you wanted to give to
-     * {@link ReportsCrashes#resDialogOkToast()} comes from an Android Library
-     * Project.
-     * 
-     * @param resId
-     *            The resource id, see {@link ReportsCrashes#resDialogOkToast()}
-     */
-    public void setResDialogOkToast(int resId) {
-        mResDialogOkToast = resId;
-    }
-
-    /**
-     * Use this method if the id you wanted to give to
-     * {@link ReportsCrashes#resDialogText()} comes from an Android Library
-     * Project.
-     * 
-     * @param resId
-     *            The resource id, see {@link ReportsCrashes#resDialogText()}
-     */
-    public void setResDialogText(int resId) {
-        mResDialogText = resId;
-    }
-
-    /**
-     * Use this method if the id you wanted to give to
-     * {@link ReportsCrashes#resDialogTitle()} comes from an Android Library
-     * Project.
-     * 
-     * @param resId
-     *            The resource id, see {@link ReportsCrashes#resDialogTitle()}
-     */
-    public void setResDialogTitle(int resId) {
-        mResDialogTitle = resId;
-    }
-
-    /**
-     * Use this method if the id you wanted to give to
-     * {@link ReportsCrashes#resNotifIcon()} comes from an Android Library
-     * Project.
-     * 
-     * @param resId
-     *            The resource id, see {@link ReportsCrashes#resNotifIcon()}
-     */
-    public void setResNotifIcon(int resId) {
-        mResNotifIcon = resId;
-    }
-
-    /**
-     * Use this method if the id you wanted to give to
-     * {@link ReportsCrashes#resNotifText()} comes from an Android Library
-     * Project.
-     * 
-     * @param resId
-     *            The resource id, see {@link ReportsCrashes#resNotifText()}
-     */
-    public void setResNotifText(int resId) {
-        mResNotifText = resId;
-    }
-
-    /**
-     * Use this method if the id you wanted to give to
-     * {@link ReportsCrashes#resNotifTickerText()} comes from an Android Library
-     * Project.
-     * 
-     * @param resId
-     *            The resource id, see
-     *            {@link ReportsCrashes#resNotifTickerText()}
-     */
-    public void setResNotifTickerText(int resId) {
-        mResNotifTickerText = resId;
-    }
-
-    /**
-     * Use this method if the id you wanted to give to
-     * {@link ReportsCrashes#resNotifTitle()} comes from an Android Library
-     * Project.
-     * 
-     * @param resId
-     *            The resource id, see {@link ReportsCrashes#resNotifTitle()}
-     */
-    public void setResNotifTitle(int resId) {
-        mResNotifTitle = resId;
-    }
-
-    /**
-     * Use this method if the id you wanted to give to
-     * {@link ReportsCrashes#resToastText()} comes from an Android Library
-     * Project.
-     * 
-     * @param resId
-     *            The resource id, see {@link ReportsCrashes#resToastText()}
-     */
-    public void setResToastText(int resId) {
-        mResToastText = resId;
-    }
-
-    /**
-     * @param sharedPreferenceMode
-     *            the sharedPreferenceMode to set
-     */
-    public void setSharedPreferenceMode(Integer sharedPreferenceMode) {
-        this.mSharedPreferenceMode = sharedPreferenceMode;
-    }
-
-    /**
-     * @param sharedPreferenceName
-     *            the sharedPreferenceName to set
-     */
-    public void setSharedPreferenceName(String sharedPreferenceName) {
-        this.mSharedPreferenceName = sharedPreferenceName;
-    }
-
-    /**
-     * @param socketTimeout
-     *            the socketTimeout to set
-     */
-    public void setSocketTimeout(Integer socketTimeout) {
-        this.mSocketTimeout = socketTimeout;
-    }
-
-    /**
-     * 
-     * @param filterByPid
-     *            true if you want to collect only logcat lines related to your
-     *            application process.
-     */
-    public void setLogcatFilterByPid(Boolean filterByPid) {
-        mLogcatFilterByPid = filterByPid;
-    }
-
-    /**
-     * 
-     * @param sendReportsInDevMode
-     *            false if you want to disable sending reports in development
-     *            mode. Reports will be sent only on signed applications.
-     */
-    public void setSendReportsInDevMode(Boolean sendReportsInDevMode) {
-        mSendReportsInDevMode = sendReportsInDevMode;
-    }
-
-    /**
-     * 
-     * @param excludeMatchingSharedPreferencesKeys
-     *            an array of Strings containing regexp defining
-     *            SharedPreferences keys that should be excluded from the data
-     *            collection.
-     */
-    public void setExcludeMatchingSharedPreferencesKeys(String[] excludeMatchingSharedPreferencesKeys) {
-        mExcludeMatchingSharedPreferencesKeys = excludeMatchingSharedPreferencesKeys;
-    }
-
-    /**
-     * 
-     * @param excludeMatchingSettingsKeys
-     *            an array of Strings containing regexp defining
-     *            Settings.System, Settings.Secure and Settings.Global keys that
-     *            should be excluded from the data collection.
-     */
-    public void setExcludeMatchingSettingsKeys(String[] excludeMatchingSettingsKeys) {
-        mExcludeMatchingSettingsKeys = excludeMatchingSettingsKeys;
-    }
-
-    /**
-     * 
-     * @param applicationLogFile
-     *            The path and file name of your application log file, to be
-     *            used with {@link ReportField#APPLICATION_LOG}.
-     */
-    public void setApplicationLogFile(String applicationLogFile) {
-        mApplicationLogFile = applicationLogFile;
-    }
-
-    /**
-     * 
-     * @param applicationLogFileLines
-     *            The number of lines of your application log to be collected,
-     *            to be used with {@link ReportField#APPLICATION_LOG} and
-     *            {@link ReportsCrashes#applicationLogFile()}.
-     */
-    public void setApplicationLogFileLines(int applicationLogFileLines) {
-        mApplicationLogFileLines = applicationLogFileLines;
-    }
-
-    /**
-     * 
-     * @param disableSSLCertValidation
-     *            Set this to true if you need to send reports to a server over
-     *            SSL using a self-signed certificate.
-     */
-    public void setDisableSSLCertValidation(boolean disableSSLCertValidation) {
-        mDisableSSLCertValidation = disableSSLCertValidation;
-    }
-
-    /**
-     * 
-     * @param httpMethod
-     *            The method to be used to send data to the server.
-     */
-    public void setHttpMethod(Method httpMethod) {
-        mHttpMethod = httpMethod;
-    }
-
-    /**
-     * 
-<<<<<<< HEAD
-     * @param type
-     *            The type of content encoding to be used to send data to the
-     *            server.
-=======
-     * @param type  The type of content encoding to be used to send data to the server.
->>>>>>> af66e8aa
-     */
-    public void setReportType(Type type) {
-        mReportType = type;
-    }
-
-    /**
-     * 
-     * @param defaults
-     */
-    public ACRAConfiguration(ReportsCrashes defaults) {
-        mReportsCrashes = defaults;
-    }
-
-    @Override
-    public String[] additionalDropBoxTags() {
-        if (mAdditionalDropboxTags != null) {
-            return mAdditionalDropboxTags;
-        }
-
-        if (mReportsCrashes != null) {
-            return mReportsCrashes.additionalDropBoxTags();
-        }
-
-        String[] defaultValue = {};
-        return defaultValue;
-    }
-
-    @Override
-    public String[] additionalSharedPreferences() {
-        if (mAdditionalSharedPreferences != null) {
-            return mAdditionalSharedPreferences;
-        }
-
-        if (mReportsCrashes != null) {
-            return mReportsCrashes.additionalSharedPreferences();
-        }
-
-        String[] defaultValue = {};
-        return defaultValue;
-    }
-
-    @Override
-    public Class<? extends Annotation> annotationType() {
-        return mReportsCrashes.annotationType();
-    }
-
-    @Override
-    public int connectionTimeout() {
-        if (mConnectionTimeout != null) {
-            return mConnectionTimeout;
-        }
-
-        if (mReportsCrashes != null) {
-            return mReportsCrashes.connectionTimeout();
-        }
-
-        return DEFAULT_CONNECTION_TIMEOUT;
-    }
-
-    @Override
-    public ReportField[] customReportContent() {
-        if (mCustomReportContent != null) {
-            return mCustomReportContent;
-        }
-
-        if (mReportsCrashes != null) {
-            return mReportsCrashes.customReportContent();
-        }
-
-        ReportField[] defaultValue = {};
-        return defaultValue;
-    }
-
-    @Override
-    public boolean deleteUnapprovedReportsOnApplicationStart() {
-        if (mDeleteUnapprovedReportsOnApplicationStart != null) {
-            return mDeleteUnapprovedReportsOnApplicationStart;
-        }
-
-        if (mReportsCrashes != null) {
-            return mReportsCrashes.deleteUnapprovedReportsOnApplicationStart();
-        }
-
-        return DEFAULT_DELETE_UNAPPROVED_REPORTS_ON_APPLICATION_START;
-    }
-
-    @Override
-    public boolean deleteOldUnsentReportsOnApplicationStart() {
-        if (mDeleteOldUnsentReportsOnApplicationStart != null) {
-            return mDeleteOldUnsentReportsOnApplicationStart;
-        }
-
-        if (mReportsCrashes != null) {
-            return mReportsCrashes.deleteOldUnsentReportsOnApplicationStart();
-        }
-
-        return DEFAULT_DELETE_OLD_UNSENT_REPORTS_ON_APPLICATION_START;
-    }
-
-    @Override
-    public int dropboxCollectionMinutes() {
-        if (mDropboxCollectionMinutes != null) {
-            return mDropboxCollectionMinutes;
-        }
-
-        if (mReportsCrashes != null) {
-            return mReportsCrashes.dropboxCollectionMinutes();
-        }
-
-        return DEFAULT_DROPBOX_COLLECTION_MINUTES;
-    }
-
-    @Override
-    public boolean forceCloseDialogAfterToast() {
-        if (mForceCloseDialogAfterToast != null) {
-            return mForceCloseDialogAfterToast;
-        }
-
-        if (mReportsCrashes != null) {
-            return mReportsCrashes.forceCloseDialogAfterToast();
-        }
-
-        return DEFAULT_FORCE_CLOSE_DIALOG_AFTER_TOAST;
-    }
-
-    @Override
-    public String formKey() {
-        if (mFormKey != null) {
-            return mFormKey;
-        }
-
-        if (mReportsCrashes != null) {
-            return mReportsCrashes.formKey();
-        }
-
-        return DEFAULT_STRING_VALUE;
-    }
-
-    @Override
-    public String formUri() {
-        if (mFormUri != null) {
-            return mFormUri;
-        }
-
-        if (mReportsCrashes != null) {
-            return mReportsCrashes.formUri();
-        }
-
-        return DEFAULT_STRING_VALUE;
-    }
-
-    @Override
-    public String formUriBasicAuthLogin() {
-        if (mFormUriBasicAuthLogin != null) {
-            return mFormUriBasicAuthLogin;
-        }
-
-        if (mReportsCrashes != null) {
-            return mReportsCrashes.formUriBasicAuthLogin();
-        }
-
-        return NULL_VALUE;
-    }
-
-    @Override
-    public String formUriBasicAuthPassword() {
-        if (mFormUriBasicAuthPassword != null) {
-            return mFormUriBasicAuthPassword;
-        }
-
-        if (mReportsCrashes != null) {
-            return mReportsCrashes.formUriBasicAuthPassword();
-        }
-
-        return NULL_VALUE;
-    }
-
-    @Override
-    public boolean includeDropBoxSystemTags() {
-        if (mIncludeDropboxSystemTags != null) {
-            return mIncludeDropboxSystemTags;
-        }
-
-        if (mReportsCrashes != null) {
-            return mReportsCrashes.includeDropBoxSystemTags();
-        }
-
-        return DEFAULT_INCLUDE_DROPBOX_SYSTEM_TAGS;
-    }
-
-    @Override
-    public String[] logcatArguments() {
-        if (mLogcatArguments != null) {
-            return mLogcatArguments;
-        }
-
-        if (mReportsCrashes != null) {
-            return mReportsCrashes.logcatArguments();
-        }
-
-        String[] defaultValues = { "-t", Integer.toString(DEFAULT_LOGCAT_LINES), "-v", "time" };
-        return defaultValues;
-    }
-
-    @Override
-    public String mailTo() {
-        if (mMailTo != null) {
-            return mMailTo;
-        }
-
-        if (mReportsCrashes != null) {
-            return mReportsCrashes.mailTo();
-        }
-
-        return DEFAULT_STRING_VALUE;
-    }
-
-    @Override
-    public int maxNumberOfRequestRetries() {
-        if (mMaxNumberOfRequestRetries != null) {
-            return mMaxNumberOfRequestRetries;
-        }
-
-        if (mReportsCrashes != null) {
-            return mReportsCrashes.maxNumberOfRequestRetries();
-        }
-
-        return DEFAULT_MAX_NUMBER_OF_REQUEST_RETRIES;
-    }
-
-    @Override
-    public ReportingInteractionMode mode() {
-        if (mMode != null) {
-            return mMode;
-        }
-
-        if (mReportsCrashes != null) {
-            return mReportsCrashes.mode();
-        }
-
-        return ReportingInteractionMode.SILENT;
-    }
-
-    @Override
-    public int resDialogCommentPrompt() {
-        if (mResDialogCommentPrompt != null) {
-            return mResDialogCommentPrompt;
-        }
-
-        if (mReportsCrashes != null) {
-            return mReportsCrashes.resDialogCommentPrompt();
-        }
-
-        return DEFAULT_RES_VALUE;
-    }
-
-    @Override
-    public int resDialogEmailPrompt() {
-        if (mResDialogEmailPrompt != null) {
-            return mResDialogEmailPrompt;
-        }
-
-        if (mReportsCrashes != null) {
-            return mReportsCrashes.resDialogEmailPrompt();
-        }
-
-        return DEFAULT_RES_VALUE;
-    }
-
-    @Override
-    public int resDialogIcon() {
-        if (mResDialogIcon != null) {
-            return mResDialogIcon;
-        }
-
-        if (mReportsCrashes != null) {
-            return mReportsCrashes.resDialogIcon();
-        }
-
-        return DEFAULT_DIALOG_ICON;
-    }
-
-    @Override
-    public int resDialogOkToast() {
-        if (mResDialogOkToast != null) {
-            return mResDialogOkToast;
-        }
-
-        if (mReportsCrashes != null) {
-            return mReportsCrashes.resDialogOkToast();
-        }
-
-        return DEFAULT_RES_VALUE;
-    }
-
-    @Override
-    public int resDialogText() {
-        if (mResDialogText != null) {
-            return mResDialogText;
-        }
-
-        if (mReportsCrashes != null) {
-            return mReportsCrashes.resDialogText();
-        }
-
-        return DEFAULT_RES_VALUE;
-    }
-
-    @Override
-    public int resDialogTitle() {
-        if (mResDialogTitle != null) {
-            return mResDialogTitle;
-        }
-
-        if (mReportsCrashes != null) {
-            return mReportsCrashes.resDialogTitle();
-        }
-
-        return DEFAULT_RES_VALUE;
-    }
-
-    @Override
-    public int resNotifIcon() {
-        if (mResNotifIcon != null) {
-            return mResNotifIcon;
-        }
-
-        if (mReportsCrashes != null) {
-            return mReportsCrashes.resNotifIcon();
-        }
-
-        return DEFAULT_NOTIFICATION_ICON;
-    }
-
-    @Override
-    public int resNotifText() {
-        if (mResNotifText != null) {
-            return mResNotifText;
-        }
-
-        if (mReportsCrashes != null) {
-            return mReportsCrashes.resNotifText();
-        }
-
-        return DEFAULT_RES_VALUE;
-    }
-
-    @Override
-    public int resNotifTickerText() {
-        if (mResNotifTickerText != null) {
-            return mResNotifTickerText;
-        }
-
-        if (mReportsCrashes != null) {
-            return mReportsCrashes.resNotifTickerText();
-        }
-
-        return DEFAULT_RES_VALUE;
-    }
-
-    @Override
-    public int resNotifTitle() {
-        if (mResNotifTitle != null) {
-            return mResNotifTitle;
-        }
-
-        if (mReportsCrashes != null) {
-            return mReportsCrashes.resNotifTitle();
-        }
-
-        return DEFAULT_RES_VALUE;
-    }
-
-    @Override
-    public int resToastText() {
-        if (mResToastText != null) {
-            return mResToastText;
-        }
-
-        if (mReportsCrashes != null) {
-            return mReportsCrashes.resToastText();
-        }
-
-        return DEFAULT_RES_VALUE;
-    }
-
-    @Override
-    public int sharedPreferencesMode() {
-        if (mSharedPreferenceMode != null) {
-            return mSharedPreferenceMode;
-        }
-
-        if (mReportsCrashes != null) {
-            return mReportsCrashes.sharedPreferencesMode();
-        }
-
-        return DEFAULT_SHARED_PREFERENCES_MODE;
-    }
-
-    @Override
-    public String sharedPreferencesName() {
-        if (mSharedPreferenceName != null) {
-            return mSharedPreferenceName;
-        }
-
-        if (mReportsCrashes != null) {
-            return mReportsCrashes.sharedPreferencesName();
-        }
-
-        return DEFAULT_STRING_VALUE;
-    }
-
-    @Override
-    public int socketTimeout() {
-        if (mSocketTimeout != null) {
-            return mSocketTimeout;
-        }
-
-        if (mReportsCrashes != null) {
-            return mReportsCrashes.socketTimeout();
-        }
-
-        return DEFAULT_SOCKET_TIMEOUT;
-    }
-
-    @Override
-    public boolean logcatFilterByPid() {
-        if (mLogcatFilterByPid != null) {
-            return mLogcatFilterByPid;
-        }
-
-        if (mReportsCrashes != null) {
-            return mReportsCrashes.logcatFilterByPid();
-        }
-
-        return DEFAULT_LOGCAT_FILTER_BY_PID;
-    }
-
-    @Override
-    public boolean sendReportsInDevMode() {
-        if (mSendReportsInDevMode != null) {
-            return mSendReportsInDevMode;
-        }
-
-        if (mReportsCrashes != null) {
-            return mReportsCrashes.sendReportsInDevMode();
-        }
-
-        return DEFAULT_SEND_REPORTS_IN_DEV_MODE;
-    }
-
-    @Override
-    public String[] excludeMatchingSharedPreferencesKeys() {
-        if (mExcludeMatchingSharedPreferencesKeys != null) {
-            return mExcludeMatchingSharedPreferencesKeys;
-        }
-
-        if (mReportsCrashes != null) {
-            return mReportsCrashes.excludeMatchingSharedPreferencesKeys();
-        }
-
-        String[] defaultValue = {};
-
-        return defaultValue;
-    }
-
-    @Override
-    public String[] excludeMatchingSettingsKeys() {
-        if (mExcludeMatchingSettingsKeys != null) {
-            return mExcludeMatchingSettingsKeys;
-        }
-
-        if (mReportsCrashes != null) {
-            return mReportsCrashes.excludeMatchingSettingsKeys();
-        }
-
-        String[] defaultValue = {};
-
-        return defaultValue;
-    }
-
-    @Override
-    public String applicationLogFile() {
-        if (mApplicationLogFile != null) {
-            return mApplicationLogFile;
-        }
-
-        if (mReportsCrashes != null) {
-            return mReportsCrashes.applicationLogFile();
-        }
-
-        return DEFAULT_APPLICATION_LOGFILE;
-    }
-
-    @Override
-    public int applicationLogFileLines() {
-        if (mApplicationLogFileLines != null) {
-            return mApplicationLogFileLines;
-        }
-
-        if (mReportsCrashes != null) {
-            return mReportsCrashes.applicationLogFileLines();
-        }
-
-        return DEFAULT_APPLICATION_LOGFILE_LINES;
-    }
-
-    @Override
-    public String googleFormUrlFormat() {
-        if (mGoogleFormUrlFormat != null) {
-            return mGoogleFormUrlFormat;
-        }
-
-        if (mReportsCrashes != null) {
-            return mReportsCrashes.googleFormUrlFormat();
-        }
-
-        return DEFAULT_GOOGLE_FORM_URL_FORMAT;
-    }
-
-    @Override
-    public boolean disableSSLCertValidation() {
-        if (mDisableSSLCertValidation != null) {
-            return mDisableSSLCertValidation;
-        }
-
-        if (mReportsCrashes != null) {
-            return mReportsCrashes.disableSSLCertValidation();
-        }
-
-        return DEFAULT_DISABLE_SSL_CERT_VALIDATION;
-    }
-
-    @Override
-    public Method httpMethod() {
-        if (mHttpMethod != null) {
-            return mHttpMethod;
-        }
-
-        if (mReportsCrashes != null) {
-            return mReportsCrashes.httpMethod();
-        }
-
-        return Method.POST;
-    }
-
-    @Override
-    public Type reportType() {
-        if (mReportType != null) {
-            return mReportType;
-        }
-
-        if (mReportsCrashes != null) {
-            return mReportsCrashes.reportType();
-        }
-
-        return Type.FORM;
-    }
-
-    public static boolean isNull(String aString) {
-        return aString == null || ACRAConstants.NULL_VALUE.equals(aString);
-    }
-
-}
+/*
+ *  Copyright 2011 Kevin Gaudin
+ *
+ *  Licensed under the Apache License, Version 2.0 (the "License");
+ *  you may not use this file except in compliance with the License.
+ *  You may obtain a copy of the License at
+ *
+ *      http://www.apache.org/licenses/LICENSE-2.0
+ *
+ *  Unless required by applicable law or agreed to in writing, software
+ *  distributed under the License is distributed on an "AS IS" BASIS,
+ *  WITHOUT WARRANTIES OR CONDITIONS OF ANY KIND, either express or implied.
+ *  See the License for the specific language governing permissions and
+ *  limitations under the License.
+ */
+package org.acra;
+
+import org.acra.annotation.ReportsCrashes;
+import org.acra.sender.HttpSender.Method;
+import org.acra.sender.HttpSender.Type;
+
+import java.lang.annotation.Annotation;
+
+import static org.acra.ACRAConstants.DEFAULT_APPLICATION_LOGFILE;
+import static org.acra.ACRAConstants.DEFAULT_APPLICATION_LOGFILE_LINES;
+import static org.acra.ACRAConstants.DEFAULT_CONNECTION_TIMEOUT;
+import static org.acra.ACRAConstants.DEFAULT_DELETE_OLD_UNSENT_REPORTS_ON_APPLICATION_START;
+import static org.acra.ACRAConstants.DEFAULT_DELETE_UNAPPROVED_REPORTS_ON_APPLICATION_START;
+import static org.acra.ACRAConstants.DEFAULT_DIALOG_ICON;
+import static org.acra.ACRAConstants.DEFAULT_DISABLE_SSL_CERT_VALIDATION;
+import static org.acra.ACRAConstants.DEFAULT_DROPBOX_COLLECTION_MINUTES;
+import static org.acra.ACRAConstants.DEFAULT_FORCE_CLOSE_DIALOG_AFTER_TOAST;
+import static org.acra.ACRAConstants.DEFAULT_GOOGLE_FORM_URL_FORMAT;
+import static org.acra.ACRAConstants.DEFAULT_INCLUDE_DROPBOX_SYSTEM_TAGS;
+import static org.acra.ACRAConstants.DEFAULT_LOGCAT_FILTER_BY_PID;
+import static org.acra.ACRAConstants.DEFAULT_LOGCAT_LINES;
+import static org.acra.ACRAConstants.DEFAULT_MAX_NUMBER_OF_REQUEST_RETRIES;
+import static org.acra.ACRAConstants.DEFAULT_NOTIFICATION_ICON;
+import static org.acra.ACRAConstants.DEFAULT_RES_VALUE;
+import static org.acra.ACRAConstants.DEFAULT_SEND_REPORTS_IN_DEV_MODE;
+import static org.acra.ACRAConstants.DEFAULT_SHARED_PREFERENCES_MODE;
+import static org.acra.ACRAConstants.DEFAULT_SOCKET_TIMEOUT;
+import static org.acra.ACRAConstants.DEFAULT_STRING_VALUE;
+import static org.acra.ACRAConstants.NULL_VALUE;
+
+/**
+ * This class is to be used if you need to apply dynamic settings. This is
+ * needed for example when using ACRA in an Android Library Project since ADT
+ * v14 where resource ids are not final anymore and can't be passed as
+ * annotation parameters values.
+ * 
+ */
+public class ACRAConfiguration implements ReportsCrashes {
+
+    private String[] mAdditionalDropboxTags = null;
+
+    private String[] mAdditionalSharedPreferences = null;
+    private Integer mConnectionTimeout = null;
+    private ReportField[] mCustomReportContent = null;
+    private Boolean mDeleteUnapprovedReportsOnApplicationStart = null;
+    private Boolean mDeleteOldUnsentReportsOnApplicationStart = null;
+    private Integer mDropboxCollectionMinutes = null;
+    private Boolean mForceCloseDialogAfterToast = null;
+    private String mFormKey = null;
+    private String mFormUri = null;
+    private String mFormUriBasicAuthLogin = null;
+    private String mFormUriBasicAuthPassword = null;
+    private Boolean mIncludeDropboxSystemTags = null;
+
+    private String[] mLogcatArguments = null;
+    private String mMailTo = null;
+    private Integer mMaxNumberOfRequestRetries = null;
+    private ReportingInteractionMode mMode = null;
+    private ReportsCrashes mReportsCrashes = null;
+
+    private Integer mResDialogCommentPrompt = null;
+    private Integer mResDialogEmailPrompt = null;
+    private Integer mResDialogIcon = null;
+    private Integer mResDialogOkToast = null;
+    private Integer mResDialogText = null;
+    private Integer mResDialogTitle = null;
+    private Integer mResNotifIcon = null;
+    private Integer mResNotifText = null;
+    private Integer mResNotifTickerText = null;
+    private Integer mResNotifTitle = null;
+    private Integer mResToastText = null;
+    private Integer mSharedPreferenceMode = null;
+    private String mSharedPreferenceName = null;
+    private Integer mSocketTimeout = null;
+    private Boolean mLogcatFilterByPid = null;
+    private Boolean mSendReportsInDevMode = null;
+
+    private String[] mExcludeMatchingSharedPreferencesKeys = null;
+    private String[] mExcludeMatchingSettingsKeys = null;
+    private String mApplicationLogFile = null;
+    private Integer mApplicationLogFileLines = null;
+
+    private String mGoogleFormUrlFormat = null;
+
+    private Boolean mDisableSSLCertValidation = null;
+    private Method mHttpMethod = null;
+    private Type mReportType = null;
+
+    /**
+     * @param additionalDropboxTags
+     *            the additionalDropboxTags to set
+     */
+    public void setAdditionalDropboxTags(String[] additionalDropboxTags) {
+        this.mAdditionalDropboxTags = additionalDropboxTags;
+    }
+
+    /**
+     * @param additionalSharedPreferences
+     *            the additionalSharedPreferences to set
+     */
+    public void setAdditionalSharedPreferences(String[] additionalSharedPreferences) {
+        this.mAdditionalSharedPreferences = additionalSharedPreferences;
+    }
+
+    /**
+     * @param connectionTimeout
+     *            the connectionTimeout to set
+     */
+    public void setConnectionTimeout(Integer connectionTimeout) {
+        this.mConnectionTimeout = connectionTimeout;
+    }
+
+    /**
+     * @param customReportContent
+     *            the customReportContent to set
+     */
+    public void setCustomReportContent(ReportField[] customReportContent) {
+        this.mCustomReportContent = customReportContent;
+    }
+
+    /**
+     * @param deleteUnapprovedReportsOnApplicationStart
+     *            the deleteUnapprovedReportsOnApplicationStart to set
+     */
+    public void setDeleteUnapprovedReportsOnApplicationStart(Boolean deleteUnapprovedReportsOnApplicationStart) {
+        this.mDeleteUnapprovedReportsOnApplicationStart = deleteUnapprovedReportsOnApplicationStart;
+    }
+
+    /**
+     * @param deleteOldUnsetReportsOnApplicationStart
+     */
+    public void setDeleteOldUnsentReportsOnApplicationStart(Boolean deleteOldUnsetReportsOnApplicationStart) {
+        this.mDeleteOldUnsentReportsOnApplicationStart = deleteOldUnsetReportsOnApplicationStart;
+    }
+
+    /**
+     * @param dropboxCollectionMinutes
+     *            the dropboxCollectionMinutes to set
+     */
+    public void setDropboxCollectionMinutes(Integer dropboxCollectionMinutes) {
+        this.mDropboxCollectionMinutes = dropboxCollectionMinutes;
+    }
+
+    /**
+     * @param forceCloseDialogAfterToast
+     *            the forceCloseDialogAfterToast to set
+     */
+    public void setForceCloseDialogAfterToast(Boolean forceCloseDialogAfterToast) {
+        this.mForceCloseDialogAfterToast = forceCloseDialogAfterToast;
+    }
+
+    /**
+     * Modify the formKey of the Google Docs form receiving reports. You need to
+     * call {@link ErrorReporter#setDefaultReportSenders()} after modifying this
+     * value if you were not using a formKey before (a mailTo or formUri
+     * instead).
+     * 
+     * @param formKey
+     *            the formKey to set
+     */
+    public void setFormKey(String formKey) {
+        this.mFormKey = formKey;
+    }
+
+    /**
+     * Modify the formUri of your backend server receiving reports. You need to
+     * call {@link ErrorReporter#setDefaultReportSenders()} after modifying this
+     * value if you were not using a formUri before (a mailTo or formKey
+     * instead).
+     * 
+     * @param formUri
+     *            the formUri to set
+     */
+    public void setFormUri(String formUri) {
+        this.mFormUri = formUri;
+    }
+
+    /**
+     * @param formUriBasicAuthLogin
+     *            the formUriBasicAuthLogin to set
+     */
+    public void setFormUriBasicAuthLogin(String formUriBasicAuthLogin) {
+        this.mFormUriBasicAuthLogin = formUriBasicAuthLogin;
+    }
+
+    /**
+     * @param formUriBasicAuthPassword
+     *            the formUriBasicAuthPassword to set
+     */
+    public void setFormUriBasicAuthPassword(String formUriBasicAuthPassword) {
+        this.mFormUriBasicAuthPassword = formUriBasicAuthPassword;
+    }
+
+    /**
+     * @param includeDropboxSystemTags
+     *            the includeDropboxSystemTags to set
+     */
+    public void setIncludeDropboxSystemTags(Boolean includeDropboxSystemTags) {
+        this.mIncludeDropboxSystemTags = includeDropboxSystemTags;
+    }
+
+    /**
+     * @param logcatArguments
+     *            the logcatArguments to set
+     */
+    public void setLogcatArguments(String[] logcatArguments) {
+        this.mLogcatArguments = logcatArguments;
+    }
+
+    /**
+     * Modify the mailTo of the mail account receiving reports. You need to call
+     * {@link ErrorReporter#setDefaultReportSenders()} after modifying this
+     * value if you were not using a formKey before (a formKey or formUri
+     * instead).
+     * 
+     * @param mailTo
+     *            the mailTo to set
+     */
+    public void setMailTo(String mailTo) {
+        this.mMailTo = mailTo;
+    }
+
+    /**
+     * @param maxNumberOfRequestRetries
+     *            the maxNumberOfRequestRetries to set
+     */
+    public void setMaxNumberOfRequestRetries(Integer maxNumberOfRequestRetries) {
+        this.mMaxNumberOfRequestRetries = maxNumberOfRequestRetries;
+    }
+
+    /**
+     * Change the current {@link ReportingInteractionMode}. You must set
+     * required configuration items first.
+     * 
+     * @param mode
+     *            the new mode to set.
+     * @throws ACRAConfigurationException
+     *             if a configuration item is missing for this mode.
+     */
+    public void setMode(ReportingInteractionMode mode) throws ACRAConfigurationException {
+        this.mMode = mode;
+        ACRA.checkCrashResources();
+    }
+
+    /**
+     * Use this method if the id you wanted to give to
+     * {@link ReportsCrashes#resDialogCommentPrompt()} comes from an Android
+     * Library Project.
+     * 
+     * @param resId
+     *            The resource id, see
+     *            {@link ReportsCrashes#resDialogCommentPrompt()}
+     */
+    public void setResDialogCommentPrompt(int resId) {
+        mResDialogCommentPrompt = resId;
+    }
+
+    /**
+     * Use this method if the id you wanted to give to
+     * {@link ReportsCrashes#resDialogEmailPrompt()} comes from an Android
+     * Library Project.
+     * 
+     * @param resId
+     *            The resource id, see
+     *            {@link ReportsCrashes#resDialogEmailPrompt()}
+     */
+    public void setResDialogEmailPrompt(int resId) {
+        mResDialogEmailPrompt = resId;
+    }
+
+    /**
+     * Use this method if the id you wanted to give to
+     * {@link ReportsCrashes#resDialogIcon()} comes from an Android Library
+     * Project.
+     * 
+     * @param resId
+     *            The resource id, see {@link ReportsCrashes#resDialogIcon()}
+     */
+    public void setResDialogIcon(int resId) {
+        mResDialogIcon = resId;
+    }
+
+    /**
+     * Use this method BEFORE if the id you wanted to give to
+     * {@link ReportsCrashes#resDialogOkToast()} comes from an Android Library
+     * Project.
+     * 
+     * @param resId
+     *            The resource id, see {@link ReportsCrashes#resDialogOkToast()}
+     */
+    public void setResDialogOkToast(int resId) {
+        mResDialogOkToast = resId;
+    }
+
+    /**
+     * Use this method if the id you wanted to give to
+     * {@link ReportsCrashes#resDialogText()} comes from an Android Library
+     * Project.
+     * 
+     * @param resId
+     *            The resource id, see {@link ReportsCrashes#resDialogText()}
+     */
+    public void setResDialogText(int resId) {
+        mResDialogText = resId;
+    }
+
+    /**
+     * Use this method if the id you wanted to give to
+     * {@link ReportsCrashes#resDialogTitle()} comes from an Android Library
+     * Project.
+     * 
+     * @param resId
+     *            The resource id, see {@link ReportsCrashes#resDialogTitle()}
+     */
+    public void setResDialogTitle(int resId) {
+        mResDialogTitle = resId;
+    }
+
+    /**
+     * Use this method if the id you wanted to give to
+     * {@link ReportsCrashes#resNotifIcon()} comes from an Android Library
+     * Project.
+     * 
+     * @param resId
+     *            The resource id, see {@link ReportsCrashes#resNotifIcon()}
+     */
+    public void setResNotifIcon(int resId) {
+        mResNotifIcon = resId;
+    }
+
+    /**
+     * Use this method if the id you wanted to give to
+     * {@link ReportsCrashes#resNotifText()} comes from an Android Library
+     * Project.
+     * 
+     * @param resId
+     *            The resource id, see {@link ReportsCrashes#resNotifText()}
+     */
+    public void setResNotifText(int resId) {
+        mResNotifText = resId;
+    }
+
+    /**
+     * Use this method if the id you wanted to give to
+     * {@link ReportsCrashes#resNotifTickerText()} comes from an Android Library
+     * Project.
+     * 
+     * @param resId
+     *            The resource id, see
+     *            {@link ReportsCrashes#resNotifTickerText()}
+     */
+    public void setResNotifTickerText(int resId) {
+        mResNotifTickerText = resId;
+    }
+
+    /**
+     * Use this method if the id you wanted to give to
+     * {@link ReportsCrashes#resNotifTitle()} comes from an Android Library
+     * Project.
+     * 
+     * @param resId
+     *            The resource id, see {@link ReportsCrashes#resNotifTitle()}
+     */
+    public void setResNotifTitle(int resId) {
+        mResNotifTitle = resId;
+    }
+
+    /**
+     * Use this method if the id you wanted to give to
+     * {@link ReportsCrashes#resToastText()} comes from an Android Library
+     * Project.
+     * 
+     * @param resId
+     *            The resource id, see {@link ReportsCrashes#resToastText()}
+     */
+    public void setResToastText(int resId) {
+        mResToastText = resId;
+    }
+
+    /**
+     * @param sharedPreferenceMode
+     *            the sharedPreferenceMode to set
+     */
+    public void setSharedPreferenceMode(Integer sharedPreferenceMode) {
+        this.mSharedPreferenceMode = sharedPreferenceMode;
+    }
+
+    /**
+     * @param sharedPreferenceName
+     *            the sharedPreferenceName to set
+     */
+    public void setSharedPreferenceName(String sharedPreferenceName) {
+        this.mSharedPreferenceName = sharedPreferenceName;
+    }
+
+    /**
+     * @param socketTimeout
+     *            the socketTimeout to set
+     */
+    public void setSocketTimeout(Integer socketTimeout) {
+        this.mSocketTimeout = socketTimeout;
+    }
+
+    /**
+     * 
+     * @param filterByPid
+     *            true if you want to collect only logcat lines related to your
+     *            application process.
+     */
+    public void setLogcatFilterByPid(Boolean filterByPid) {
+        mLogcatFilterByPid = filterByPid;
+    }
+
+    /**
+     * 
+     * @param sendReportsInDevMode
+     *            false if you want to disable sending reports in development
+     *            mode. Reports will be sent only on signed applications.
+     */
+    public void setSendReportsInDevMode(Boolean sendReportsInDevMode) {
+        mSendReportsInDevMode = sendReportsInDevMode;
+    }
+
+    /**
+     * 
+     * @param excludeMatchingSharedPreferencesKeys
+     *            an array of Strings containing regexp defining
+     *            SharedPreferences keys that should be excluded from the data
+     *            collection.
+     */
+    public void setExcludeMatchingSharedPreferencesKeys(String[] excludeMatchingSharedPreferencesKeys) {
+        mExcludeMatchingSharedPreferencesKeys = excludeMatchingSharedPreferencesKeys;
+    }
+
+    /**
+     * 
+     * @param excludeMatchingSettingsKeys
+     *            an array of Strings containing regexp defining
+     *            Settings.System, Settings.Secure and Settings.Global keys that
+     *            should be excluded from the data collection.
+     */
+    public void setExcludeMatchingSettingsKeys(String[] excludeMatchingSettingsKeys) {
+        mExcludeMatchingSettingsKeys = excludeMatchingSettingsKeys;
+    }
+
+    /**
+     * 
+     * @param applicationLogFile
+     *            The path and file name of your application log file, to be
+     *            used with {@link ReportField#APPLICATION_LOG}.
+     */
+    public void setApplicationLogFile(String applicationLogFile) {
+        mApplicationLogFile = applicationLogFile;
+    }
+
+    /**
+     * 
+     * @param applicationLogFileLines
+     *            The number of lines of your application log to be collected,
+     *            to be used with {@link ReportField#APPLICATION_LOG} and
+     *            {@link ReportsCrashes#applicationLogFile()}.
+     */
+    public void setApplicationLogFileLines(int applicationLogFileLines) {
+        mApplicationLogFileLines = applicationLogFileLines;
+    }
+
+    /**
+     * 
+     * @param disableSSLCertValidation
+     *            Set this to true if you need to send reports to a server over
+     *            SSL using a self-signed certificate.
+     */
+    public void setDisableSSLCertValidation(boolean disableSSLCertValidation) {
+        mDisableSSLCertValidation = disableSSLCertValidation;
+    }
+
+    /**
+     * 
+     * @param httpMethod
+     *            The method to be used to send data to the server.
+     */
+    public void setHttpMethod(Method httpMethod) {
+        mHttpMethod = httpMethod;
+    }
+
+    /**
+     * 
+     * @param type
+     *            The type of content encoding to be used to send data to the
+     *            server.
+     */
+    public void setReportType(Type type) {
+        mReportType = type;
+    }
+
+    /**
+     * 
+     * @param defaults
+     */
+    public ACRAConfiguration(ReportsCrashes defaults) {
+        mReportsCrashes = defaults;
+    }
+
+    @Override
+    public String[] additionalDropBoxTags() {
+        if (mAdditionalDropboxTags != null) {
+            return mAdditionalDropboxTags;
+        }
+
+        if (mReportsCrashes != null) {
+            return mReportsCrashes.additionalDropBoxTags();
+        }
+
+        String[] defaultValue = {};
+        return defaultValue;
+    }
+
+    @Override
+    public String[] additionalSharedPreferences() {
+        if (mAdditionalSharedPreferences != null) {
+            return mAdditionalSharedPreferences;
+        }
+
+        if (mReportsCrashes != null) {
+            return mReportsCrashes.additionalSharedPreferences();
+        }
+
+        String[] defaultValue = {};
+        return defaultValue;
+    }
+
+    @Override
+    public Class<? extends Annotation> annotationType() {
+        return mReportsCrashes.annotationType();
+    }
+
+    @Override
+    public int connectionTimeout() {
+        if (mConnectionTimeout != null) {
+            return mConnectionTimeout;
+        }
+
+        if (mReportsCrashes != null) {
+            return mReportsCrashes.connectionTimeout();
+        }
+
+        return DEFAULT_CONNECTION_TIMEOUT;
+    }
+
+    @Override
+    public ReportField[] customReportContent() {
+        if (mCustomReportContent != null) {
+            return mCustomReportContent;
+        }
+
+        if (mReportsCrashes != null) {
+            return mReportsCrashes.customReportContent();
+        }
+
+        ReportField[] defaultValue = {};
+        return defaultValue;
+    }
+
+    @Override
+    public boolean deleteUnapprovedReportsOnApplicationStart() {
+        if (mDeleteUnapprovedReportsOnApplicationStart != null) {
+            return mDeleteUnapprovedReportsOnApplicationStart;
+        }
+
+        if (mReportsCrashes != null) {
+            return mReportsCrashes.deleteUnapprovedReportsOnApplicationStart();
+        }
+
+        return DEFAULT_DELETE_UNAPPROVED_REPORTS_ON_APPLICATION_START;
+    }
+
+    @Override
+    public boolean deleteOldUnsentReportsOnApplicationStart() {
+        if (mDeleteOldUnsentReportsOnApplicationStart != null) {
+            return mDeleteOldUnsentReportsOnApplicationStart;
+        }
+
+        if (mReportsCrashes != null) {
+            return mReportsCrashes.deleteOldUnsentReportsOnApplicationStart();
+        }
+
+        return DEFAULT_DELETE_OLD_UNSENT_REPORTS_ON_APPLICATION_START;
+    }
+
+    @Override
+    public int dropboxCollectionMinutes() {
+        if (mDropboxCollectionMinutes != null) {
+            return mDropboxCollectionMinutes;
+        }
+
+        if (mReportsCrashes != null) {
+            return mReportsCrashes.dropboxCollectionMinutes();
+        }
+
+        return DEFAULT_DROPBOX_COLLECTION_MINUTES;
+    }
+
+    @Override
+    public boolean forceCloseDialogAfterToast() {
+        if (mForceCloseDialogAfterToast != null) {
+            return mForceCloseDialogAfterToast;
+        }
+
+        if (mReportsCrashes != null) {
+            return mReportsCrashes.forceCloseDialogAfterToast();
+        }
+
+        return DEFAULT_FORCE_CLOSE_DIALOG_AFTER_TOAST;
+    }
+
+    @Override
+    public String formKey() {
+        if (mFormKey != null) {
+            return mFormKey;
+        }
+
+        if (mReportsCrashes != null) {
+            return mReportsCrashes.formKey();
+        }
+
+        return DEFAULT_STRING_VALUE;
+    }
+
+    @Override
+    public String formUri() {
+        if (mFormUri != null) {
+            return mFormUri;
+        }
+
+        if (mReportsCrashes != null) {
+            return mReportsCrashes.formUri();
+        }
+
+        return DEFAULT_STRING_VALUE;
+    }
+
+    @Override
+    public String formUriBasicAuthLogin() {
+        if (mFormUriBasicAuthLogin != null) {
+            return mFormUriBasicAuthLogin;
+        }
+
+        if (mReportsCrashes != null) {
+            return mReportsCrashes.formUriBasicAuthLogin();
+        }
+
+        return NULL_VALUE;
+    }
+
+    @Override
+    public String formUriBasicAuthPassword() {
+        if (mFormUriBasicAuthPassword != null) {
+            return mFormUriBasicAuthPassword;
+        }
+
+        if (mReportsCrashes != null) {
+            return mReportsCrashes.formUriBasicAuthPassword();
+        }
+
+        return NULL_VALUE;
+    }
+
+    @Override
+    public boolean includeDropBoxSystemTags() {
+        if (mIncludeDropboxSystemTags != null) {
+            return mIncludeDropboxSystemTags;
+        }
+
+        if (mReportsCrashes != null) {
+            return mReportsCrashes.includeDropBoxSystemTags();
+        }
+
+        return DEFAULT_INCLUDE_DROPBOX_SYSTEM_TAGS;
+    }
+
+    @Override
+    public String[] logcatArguments() {
+        if (mLogcatArguments != null) {
+            return mLogcatArguments;
+        }
+
+        if (mReportsCrashes != null) {
+            return mReportsCrashes.logcatArguments();
+        }
+
+        String[] defaultValues = { "-t", Integer.toString(DEFAULT_LOGCAT_LINES), "-v", "time" };
+        return defaultValues;
+    }
+
+    @Override
+    public String mailTo() {
+        if (mMailTo != null) {
+            return mMailTo;
+        }
+
+        if (mReportsCrashes != null) {
+            return mReportsCrashes.mailTo();
+        }
+
+        return DEFAULT_STRING_VALUE;
+    }
+
+    @Override
+    public int maxNumberOfRequestRetries() {
+        if (mMaxNumberOfRequestRetries != null) {
+            return mMaxNumberOfRequestRetries;
+        }
+
+        if (mReportsCrashes != null) {
+            return mReportsCrashes.maxNumberOfRequestRetries();
+        }
+
+        return DEFAULT_MAX_NUMBER_OF_REQUEST_RETRIES;
+    }
+
+    @Override
+    public ReportingInteractionMode mode() {
+        if (mMode != null) {
+            return mMode;
+        }
+
+        if (mReportsCrashes != null) {
+            return mReportsCrashes.mode();
+        }
+
+        return ReportingInteractionMode.SILENT;
+    }
+
+    @Override
+    public int resDialogCommentPrompt() {
+        if (mResDialogCommentPrompt != null) {
+            return mResDialogCommentPrompt;
+        }
+
+        if (mReportsCrashes != null) {
+            return mReportsCrashes.resDialogCommentPrompt();
+        }
+
+        return DEFAULT_RES_VALUE;
+    }
+
+    @Override
+    public int resDialogEmailPrompt() {
+        if (mResDialogEmailPrompt != null) {
+            return mResDialogEmailPrompt;
+        }
+
+        if (mReportsCrashes != null) {
+            return mReportsCrashes.resDialogEmailPrompt();
+        }
+
+        return DEFAULT_RES_VALUE;
+    }
+
+    @Override
+    public int resDialogIcon() {
+        if (mResDialogIcon != null) {
+            return mResDialogIcon;
+        }
+
+        if (mReportsCrashes != null) {
+            return mReportsCrashes.resDialogIcon();
+        }
+
+        return DEFAULT_DIALOG_ICON;
+    }
+
+    @Override
+    public int resDialogOkToast() {
+        if (mResDialogOkToast != null) {
+            return mResDialogOkToast;
+        }
+
+        if (mReportsCrashes != null) {
+            return mReportsCrashes.resDialogOkToast();
+        }
+
+        return DEFAULT_RES_VALUE;
+    }
+
+    @Override
+    public int resDialogText() {
+        if (mResDialogText != null) {
+            return mResDialogText;
+        }
+
+        if (mReportsCrashes != null) {
+            return mReportsCrashes.resDialogText();
+        }
+
+        return DEFAULT_RES_VALUE;
+    }
+
+    @Override
+    public int resDialogTitle() {
+        if (mResDialogTitle != null) {
+            return mResDialogTitle;
+        }
+
+        if (mReportsCrashes != null) {
+            return mReportsCrashes.resDialogTitle();
+        }
+
+        return DEFAULT_RES_VALUE;
+    }
+
+    @Override
+    public int resNotifIcon() {
+        if (mResNotifIcon != null) {
+            return mResNotifIcon;
+        }
+
+        if (mReportsCrashes != null) {
+            return mReportsCrashes.resNotifIcon();
+        }
+
+        return DEFAULT_NOTIFICATION_ICON;
+    }
+
+    @Override
+    public int resNotifText() {
+        if (mResNotifText != null) {
+            return mResNotifText;
+        }
+
+        if (mReportsCrashes != null) {
+            return mReportsCrashes.resNotifText();
+        }
+
+        return DEFAULT_RES_VALUE;
+    }
+
+    @Override
+    public int resNotifTickerText() {
+        if (mResNotifTickerText != null) {
+            return mResNotifTickerText;
+        }
+
+        if (mReportsCrashes != null) {
+            return mReportsCrashes.resNotifTickerText();
+        }
+
+        return DEFAULT_RES_VALUE;
+    }
+
+    @Override
+    public int resNotifTitle() {
+        if (mResNotifTitle != null) {
+            return mResNotifTitle;
+        }
+
+        if (mReportsCrashes != null) {
+            return mReportsCrashes.resNotifTitle();
+        }
+
+        return DEFAULT_RES_VALUE;
+    }
+
+    @Override
+    public int resToastText() {
+        if (mResToastText != null) {
+            return mResToastText;
+        }
+
+        if (mReportsCrashes != null) {
+            return mReportsCrashes.resToastText();
+        }
+
+        return DEFAULT_RES_VALUE;
+    }
+
+    @Override
+    public int sharedPreferencesMode() {
+        if (mSharedPreferenceMode != null) {
+            return mSharedPreferenceMode;
+        }
+
+        if (mReportsCrashes != null) {
+            return mReportsCrashes.sharedPreferencesMode();
+        }
+
+        return DEFAULT_SHARED_PREFERENCES_MODE;
+    }
+
+    @Override
+    public String sharedPreferencesName() {
+        if (mSharedPreferenceName != null) {
+            return mSharedPreferenceName;
+        }
+
+        if (mReportsCrashes != null) {
+            return mReportsCrashes.sharedPreferencesName();
+        }
+
+        return DEFAULT_STRING_VALUE;
+    }
+
+    @Override
+    public int socketTimeout() {
+        if (mSocketTimeout != null) {
+            return mSocketTimeout;
+        }
+
+        if (mReportsCrashes != null) {
+            return mReportsCrashes.socketTimeout();
+        }
+
+        return DEFAULT_SOCKET_TIMEOUT;
+    }
+
+    @Override
+    public boolean logcatFilterByPid() {
+        if (mLogcatFilterByPid != null) {
+            return mLogcatFilterByPid;
+        }
+
+        if (mReportsCrashes != null) {
+            return mReportsCrashes.logcatFilterByPid();
+        }
+
+        return DEFAULT_LOGCAT_FILTER_BY_PID;
+    }
+
+    @Override
+    public boolean sendReportsInDevMode() {
+        if (mSendReportsInDevMode != null) {
+            return mSendReportsInDevMode;
+        }
+
+        if (mReportsCrashes != null) {
+            return mReportsCrashes.sendReportsInDevMode();
+        }
+
+        return DEFAULT_SEND_REPORTS_IN_DEV_MODE;
+    }
+
+    @Override
+    public String[] excludeMatchingSharedPreferencesKeys() {
+        if (mExcludeMatchingSharedPreferencesKeys != null) {
+            return mExcludeMatchingSharedPreferencesKeys;
+        }
+
+        if (mReportsCrashes != null) {
+            return mReportsCrashes.excludeMatchingSharedPreferencesKeys();
+        }
+
+        String[] defaultValue = {};
+
+        return defaultValue;
+    }
+
+    @Override
+    public String[] excludeMatchingSettingsKeys() {
+        if (mExcludeMatchingSettingsKeys != null) {
+            return mExcludeMatchingSettingsKeys;
+        }
+
+        if (mReportsCrashes != null) {
+            return mReportsCrashes.excludeMatchingSettingsKeys();
+        }
+
+        String[] defaultValue = {};
+
+        return defaultValue;
+    }
+
+    @Override
+    public String applicationLogFile() {
+        if (mApplicationLogFile != null) {
+            return mApplicationLogFile;
+        }
+
+        if (mReportsCrashes != null) {
+            return mReportsCrashes.applicationLogFile();
+        }
+
+        return DEFAULT_APPLICATION_LOGFILE;
+    }
+
+    @Override
+    public int applicationLogFileLines() {
+        if (mApplicationLogFileLines != null) {
+            return mApplicationLogFileLines;
+        }
+
+        if (mReportsCrashes != null) {
+            return mReportsCrashes.applicationLogFileLines();
+        }
+
+        return DEFAULT_APPLICATION_LOGFILE_LINES;
+    }
+
+    @Override
+    public String googleFormUrlFormat() {
+        if (mGoogleFormUrlFormat != null) {
+            return mGoogleFormUrlFormat;
+        }
+
+        if (mReportsCrashes != null) {
+            return mReportsCrashes.googleFormUrlFormat();
+        }
+
+        return DEFAULT_GOOGLE_FORM_URL_FORMAT;
+    }
+
+    @Override
+    public boolean disableSSLCertValidation() {
+        if (mDisableSSLCertValidation != null) {
+            return mDisableSSLCertValidation;
+        }
+
+        if (mReportsCrashes != null) {
+            return mReportsCrashes.disableSSLCertValidation();
+        }
+
+        return DEFAULT_DISABLE_SSL_CERT_VALIDATION;
+    }
+
+    @Override
+    public Method httpMethod() {
+        if (mHttpMethod != null) {
+            return mHttpMethod;
+        }
+
+        if (mReportsCrashes != null) {
+            return mReportsCrashes.httpMethod();
+        }
+
+        return Method.POST;
+    }
+
+    @Override
+    public Type reportType() {
+        if (mReportType != null) {
+            return mReportType;
+        }
+
+        if (mReportsCrashes != null) {
+            return mReportsCrashes.reportType();
+        }
+
+        return Type.FORM;
+    }
+
+    public static boolean isNull(String aString) {
+        return aString == null || ACRAConstants.NULL_VALUE.equals(aString);
+    }
+
+}