/*
 *  Copyright 2012 Kevin Gaudin
 *
 *  Licensed under the Apache License, Version 2.0 (the "License");
 *  you may not use this file except in compliance with the License.
 *  You may obtain a copy of the License at
 *
 *      http://www.apache.org/licenses/LICENSE-2.0
 *
 *  Unless required by applicable law or agreed to in writing, software
 *  distributed under the License is distributed on an "AS IS" BASIS,
 *  WITHOUT WARRANTIES OR CONDITIONS OF ANY KIND, either express or implied.
 *  See the License for the specific language governing permissions and
 *  limitations under the License.
 */

package org.acra.collector;

import static org.acra.ACRA.LOG_TAG;
<<<<<<< HEAD
import static org.acra.ReportField.*;
=======
import static org.acra.ReportField.ANDROID_VERSION;
import static org.acra.ReportField.APPLICATION_LOG;
import static org.acra.ReportField.APP_VERSION_CODE;
import static org.acra.ReportField.APP_VERSION_NAME;
import static org.acra.ReportField.AVAILABLE_MEM_SIZE;
import static org.acra.ReportField.BRAND;
import static org.acra.ReportField.BUILD;
import static org.acra.ReportField.CRASH_CONFIGURATION;
import static org.acra.ReportField.CUSTOM_DATA;
import static org.acra.ReportField.DEVICE_FEATURES;
import static org.acra.ReportField.DEVICE_ID;
import static org.acra.ReportField.DISPLAY;
import static org.acra.ReportField.DROPBOX;
import static org.acra.ReportField.DUMPSYS_MEMINFO;
import static org.acra.ReportField.ENVIRONMENT;
import static org.acra.ReportField.EVENTSLOG;
import static org.acra.ReportField.FILE_PATH;
import static org.acra.ReportField.INITIAL_CONFIGURATION;
import static org.acra.ReportField.INSTALLATION_ID;
import static org.acra.ReportField.IS_SILENT;
import static org.acra.ReportField.LOGCAT;
import static org.acra.ReportField.MEDIA_CODEC_LIST;
import static org.acra.ReportField.PACKAGE_NAME;
import static org.acra.ReportField.PHONE_MODEL;
import static org.acra.ReportField.PRODUCT;
import static org.acra.ReportField.RADIOLOG;
import static org.acra.ReportField.REPORT_ID;
import static org.acra.ReportField.SETTINGS_SECURE;
import static org.acra.ReportField.SETTINGS_SYSTEM;
import static org.acra.ReportField.SETTINGS_GLOBAL;
import static org.acra.ReportField.SHARED_PREFERENCES;
import static org.acra.ReportField.STACK_TRACE;
import static org.acra.ReportField.STACK_TRACE_HASH;
import static org.acra.ReportField.THREAD_DETAILS;
import static org.acra.ReportField.TOTAL_MEM_SIZE;
import static org.acra.ReportField.USER_CRASH_DATE;
import static org.acra.ReportField.USER_EMAIL;
import static org.acra.ReportField.USER_IP;
>>>>>>> e535d0d3

import java.io.FileNotFoundException;
import java.io.IOException;
import java.io.PrintWriter;
import java.io.StringWriter;
import java.io.Writer;
import java.util.Arrays;
import java.util.HashMap;
import java.util.LinkedHashMap;
import java.util.List;
import java.util.Map;
import java.util.UUID;

import org.acra.ACRA;
import org.acra.ACRAConstants;
import org.acra.ReportField;
import org.acra.annotation.ReportsCrashes;
import org.acra.util.Installation;
import org.acra.util.PackageManagerWrapper;
import org.acra.util.ReportUtils;

import android.Manifest;
import android.content.Context;
import android.content.SharedPreferences;
import android.content.pm.PackageInfo;
import android.os.Environment;
import android.text.format.Time;
import android.util.Log;

/**
 * Responsible for creating the CrashReportData for an Exception.
 * <p>
 * Also responsible for holding the custom data to send with each report.
 * </p>
 * 
 * @author William Ferguson
 * @since 4.3.0
 */
public final class CrashReportDataFactory {

    private final Context context;
    private final SharedPreferences prefs;
    private final Map<String, String> customParameters = new LinkedHashMap<String, String>();
    private final Time appStartDate;
    private final String initialConfiguration;

    public CrashReportDataFactory(Context context, SharedPreferences prefs, Time appStartDate,
            String initialConfiguration) {
        this.context = context;
        this.prefs = prefs;
        this.appStartDate = appStartDate;
        this.initialConfiguration = initialConfiguration;
    }

    /**
     * <p>
     * Adds a custom key and value to be reported with the generated
     * CashReportData.
     * </p>
     * <p>
     * The key/value pairs will be stored in the "custom" column, as a text
     * containing one 'key = value' pair on each line.
     * </p>
     * 
     * @param key
     *            A key for your custom data.
     * @param value
     *            The value associated to your key.
     * @return The previous value for this key if there was one, or null.
     */
    public String putCustomData(String key, String value) {
        return customParameters.put(key, value);
    }

    /**
     * Removes a key/value pair from the custom data field.
     * 
     * @param key
     *            The key of the data to be removed.
     * @return The value for this key before removal.
     */
    public String removeCustomData(String key) {
        return customParameters.remove(key);
    }
    
    /**
     * Removes all key/value pairs from the custom data field.
     */
    public void clearCustomData() {
        customParameters.clear();
    }

    /**
     * Gets the current value for a key in the custom data field.
     * 
     * @param key
     *            The key of the data to be retrieved.
     * @return The value for this key.
     */
    public String getCustomData(String key) {
        return customParameters.get(key);
    }

    /**
     * Collects crash data.
     * 
     * @param th
     *            Throwable that caused the crash.
     * @param isSilentReport
     *            Whether to report this report as being sent silently.
     * @param brokenThread  Thread on which the error occurred.
     * @return CrashReportData representing the current state of the application
     *         at the instant of the Exception.
     */
    public CrashReportData createCrashData(Throwable th, boolean isSilentReport, Thread brokenThread) {
        final CrashReportData crashReportData = new CrashReportData();
        try {
            final List<ReportField> crashReportFields = getReportFields();

            // Make every entry here bullet proof and move any slightly dodgy
            // ones to the end.
            // This ensures that we collect as much info as possible before
            // something crashes the collection process.

            crashReportData.put(STACK_TRACE, getStackTrace(th));
            crashReportData.put(ReportField.USER_APP_START_DATE, ReportUtils.getTimeString(appStartDate));

            if (isSilentReport) {
                crashReportData.put(IS_SILENT, "true");
            }
            
            // StackTrace hash
            if (crashReportFields.contains(STACK_TRACE_HASH)) {
                crashReportData.put(ReportField.STACK_TRACE_HASH, getStackTraceHash(th));
            }
            

            // Generate report uuid
            if (crashReportFields.contains(REPORT_ID)) {
                crashReportData.put(ReportField.REPORT_ID, UUID.randomUUID().toString());
            }

            // Installation unique ID
            if (crashReportFields.contains(INSTALLATION_ID)) {
                crashReportData.put(INSTALLATION_ID, Installation.id(context));
            }

            // Device Configuration when crashing
            if (crashReportFields.contains(INITIAL_CONFIGURATION)) {
                crashReportData.put(INITIAL_CONFIGURATION, initialConfiguration);
            }
            if (crashReportFields.contains(CRASH_CONFIGURATION)) {
                crashReportData.put(CRASH_CONFIGURATION, ConfigurationCollector.collectConfiguration(context));
            }

            // Collect meminfo
            if (!(th instanceof OutOfMemoryError) && crashReportFields.contains(DUMPSYS_MEMINFO)) {
                crashReportData.put(DUMPSYS_MEMINFO, DumpSysCollector.collectMemInfo());
            }

            // Application Package name
            if (crashReportFields.contains(PACKAGE_NAME)) {
                crashReportData.put(PACKAGE_NAME, context.getPackageName());
            }

            // Android OS Build details
            if (crashReportFields.contains(BUILD)) {
                crashReportData.put(BUILD, ReflectionCollector.collectConstants(android.os.Build.class) + ReflectionCollector.collectConstants(android.os.Build.VERSION.class, "VERSION"));
            }

            // Device model
            if (crashReportFields.contains(PHONE_MODEL)) {
                crashReportData.put(PHONE_MODEL, android.os.Build.MODEL);
            }
            // Android version
            if (crashReportFields.contains(ANDROID_VERSION)) {
                crashReportData.put(ANDROID_VERSION, android.os.Build.VERSION.RELEASE);
            }

            // Device Brand (manufacturer)
            if (crashReportFields.contains(BRAND)) {
                crashReportData.put(BRAND, android.os.Build.BRAND);
            }
            if (crashReportFields.contains(PRODUCT)) {
                crashReportData.put(PRODUCT, android.os.Build.PRODUCT);
            }

            // Device Memory
            if (crashReportFields.contains(TOTAL_MEM_SIZE)) {
                crashReportData.put(TOTAL_MEM_SIZE, Long.toString(ReportUtils.getTotalInternalMemorySize()));
            }
            if (crashReportFields.contains(AVAILABLE_MEM_SIZE)) {
                crashReportData.put(AVAILABLE_MEM_SIZE, Long.toString(ReportUtils.getAvailableInternalMemorySize()));
            }

            // Application file path
            if (crashReportFields.contains(FILE_PATH)) {
                crashReportData.put(FILE_PATH, ReportUtils.getApplicationFilePath(context));
            }

            // Main display details
            if (crashReportFields.contains(DISPLAY)) {
                crashReportData.put(DISPLAY, DisplayManagerCollector.collectDisplays(context));
            }

            // User crash date with local timezone
            if (crashReportFields.contains(USER_CRASH_DATE)) {
                final Time curDate = new Time();
                curDate.setToNow();
                crashReportData.put(USER_CRASH_DATE, ReportUtils.getTimeString(curDate));
            }

            // Add custom info, they are all stored in a single field
            if (crashReportFields.contains(CUSTOM_DATA)) {
                crashReportData.put(CUSTOM_DATA, createCustomInfoString());
            }

            if (crashReportFields.contains(BUILD_CONFIG)) {
                final String className = context.getPackageName() + ".BuildConfig";
                try {
                    final Class<?> buildConfig = Class.forName(className);
                    crashReportData.put(BUILD_CONFIG, ReflectionCollector.collectConstants(buildConfig));
                } catch (ClassNotFoundException e) {
                    Log.e(ACRA.LOG_TAG, "Not adding buildConfig to log. Class Not found : " + className);
                }
            }

            // Add user email address, if set in the app's preferences
            if (crashReportFields.contains(USER_EMAIL)) {
                crashReportData.put(USER_EMAIL, prefs.getString(ACRA.PREF_USER_EMAIL_ADDRESS, "N/A"));
            }

            // Device features
            if (crashReportFields.contains(DEVICE_FEATURES)) {
                crashReportData.put(DEVICE_FEATURES, DeviceFeaturesCollector.getFeatures(context));
            }

            // Environment (External storage state)
            if (crashReportFields.contains(ENVIRONMENT)) {
                crashReportData.put(ENVIRONMENT, ReflectionCollector.collectStaticGettersResults(Environment.class));
            }

            // System settings
            if (crashReportFields.contains(SETTINGS_SYSTEM)) {
                crashReportData.put(SETTINGS_SYSTEM, SettingsCollector.collectSystemSettings(context));
            }

            // Secure settings
            if (crashReportFields.contains(SETTINGS_SECURE)) {
                crashReportData.put(SETTINGS_SECURE, SettingsCollector.collectSecureSettings(context));
            }

            // Global settings
            if (crashReportFields.contains(SETTINGS_GLOBAL)) {
                crashReportData.put(SETTINGS_GLOBAL, SettingsCollector.collectGlobalSettings(context));
            }

            // SharedPreferences
            if (crashReportFields.contains(SHARED_PREFERENCES)) {
                crashReportData.put(SHARED_PREFERENCES, SharedPreferencesCollector.collect(context));
            }

            // Now get all the crash data that relies on the PackageManager
            // (which may or may not be here).
            final PackageManagerWrapper pm = new PackageManagerWrapper(context);

            final PackageInfo pi = pm.getPackageInfo();
            if (pi != null) {
                // Application Version
                if (crashReportFields.contains(APP_VERSION_CODE)) {
                    crashReportData.put(APP_VERSION_CODE, Integer.toString(pi.versionCode));
                }
                if (crashReportFields.contains(APP_VERSION_NAME)) {
                    crashReportData.put(APP_VERSION_NAME, pi.versionName != null ? pi.versionName : "not set");
                }
            } else {
                // Could not retrieve package info...
                crashReportData.put(APP_VERSION_NAME, "Package info unavailable");
            }

            // Retrieve UDID(IMEI) if permission is available
            if (crashReportFields.contains(DEVICE_ID) && prefs.getBoolean(ACRA.PREF_ENABLE_DEVICE_ID, true)
                    && pm.hasPermission(Manifest.permission.READ_PHONE_STATE)) {
                final String deviceId = ReportUtils.getDeviceId(context);
                if (deviceId != null) {
                    crashReportData.put(DEVICE_ID, deviceId);
                }
            }

            // Collect DropBox and logcat
            // Before JellyBean, this required the READ_LOGS permission
            // Since JellyBean, READ_LOGS is not granted to third-party apps anymore for security reasons.
            // Though, we can call logcat without any permission and still get traces related to our app.
            if (prefs.getBoolean(ACRA.PREF_ENABLE_SYSTEM_LOGS, true)
            		&& (pm.hasPermission(Manifest.permission.READ_LOGS))
            			|| Compatibility.getAPILevel() >= 16) {
                Log.i(ACRA.LOG_TAG, "READ_LOGS granted! ACRA can include LogCat and DropBox data.");
                if (crashReportFields.contains(LOGCAT)) {
                    crashReportData.put(LOGCAT, LogCatCollector.collectLogCat(null));
                }
                if (crashReportFields.contains(EVENTSLOG)) {
                    crashReportData.put(EVENTSLOG, LogCatCollector.collectLogCat("events"));
                }
                if (crashReportFields.contains(RADIOLOG)) {
                    crashReportData.put(RADIOLOG, LogCatCollector.collectLogCat("radio"));
                }
                if (crashReportFields.contains(DROPBOX)) {
                    crashReportData.put(DROPBOX,
                            DropBoxCollector.read(context, ACRA.getConfig().additionalDropBoxTags()));
                }
            } else {
                Log.i(ACRA.LOG_TAG, "READ_LOGS not allowed. ACRA will not include LogCat and DropBox data.");
            }

            // Application specific log file
            if (crashReportFields.contains(APPLICATION_LOG)) {
                crashReportData.put(APPLICATION_LOG, LogFileCollector.collectLogFile(context, ACRA.getConfig()
                        .applicationLogFile(), ACRA.getConfig().applicationLogFileLines()));
            }

            // Media Codecs list
            if (crashReportFields.contains(MEDIA_CODEC_LIST)) {
                crashReportData.put(MEDIA_CODEC_LIST, MediaCodecListCollector.collecMediaCodecList());
            }

            // Failing thread details
            if (crashReportFields.contains(THREAD_DETAILS)) {
                crashReportData.put(THREAD_DETAILS, ThreadCollector.collect(brokenThread));
            }

            // IP addresses
            if (crashReportFields.contains(USER_IP)) {
                crashReportData.put(USER_IP, ReportUtils.getLocalIpAddress());
            }

        } catch (RuntimeException e) {
            Log.e(LOG_TAG, "Error while retrieving crash data", e);
        } catch (FileNotFoundException e) {
            Log.e(LOG_TAG, "Error : application log file " + ACRA.getConfig().applicationLogFile() + " not found.", e);
        } catch (IOException e) {
            Log.e(LOG_TAG, "Error while reading application log file " + ACRA.getConfig().applicationLogFile() + ".", e);
        }

        return crashReportData;
    }

    /**
     * Generates the string which is posted in the single custom data field in
     * the GoogleDocs Form.
     * 
     * @return A string with a 'key = value' pair on each line.
     */
    private String createCustomInfoString() {
        final StringBuilder customInfo = new StringBuilder();
        for (final String currentKey : customParameters.keySet()) {
            String currentVal = customParameters.get(currentKey);
            customInfo.append(currentKey);
            customInfo.append(" = ");
            // We need to escape new lines in values or they are transformed into new
            // custom fields. => let's replace all '\n' with "\\n"
            if(currentVal != null) {
                currentVal = currentVal.replaceAll("\n", "\\\\n");
            }
            customInfo.append(currentVal);
            customInfo.append("\n");
        }
        return customInfo.toString();
    }

    private String getStackTrace(Throwable th) {

        final Writer result = new StringWriter();
        final PrintWriter printWriter = new PrintWriter(result);

        // If the exception was thrown in a background thread inside
        // AsyncTask, then the actual exception can be found with getCause
        Throwable cause = th;
        while (cause != null) {
            cause.printStackTrace(printWriter);
            cause = cause.getCause();
        }
        final String stacktraceAsString = result.toString();
        printWriter.close();

        return stacktraceAsString;
    }
    
    private String getStackTraceHash(Throwable th) {
        final StringBuilder res = new StringBuilder();
        Throwable cause = th;
        while (cause != null) {
            final StackTraceElement[] stackTraceElements = cause.getStackTrace();
            for (final StackTraceElement e : stackTraceElements) {
                res.append(e.getClassName());
                res.append(e.getMethodName());
            }
            cause = cause.getCause();
        }
    
        return Integer.toHexString(res.toString().hashCode());
    }

    private List<ReportField> getReportFields() {
        final ReportsCrashes config = ACRA.getConfig();
        final ReportField[] customReportFields = config.customReportContent();

        final ReportField[] fieldsList;
        if (customReportFields.length != 0) {
            Log.d(LOG_TAG, "Using custom Report Fields");
            fieldsList = customReportFields;
        } else if (config.mailTo() == null || "".equals(config.mailTo())) {
            Log.d(LOG_TAG, "Using default Report Fields");
            fieldsList = ACRAConstants.DEFAULT_REPORT_FIELDS;
        } else {
            Log.d(LOG_TAG, "Using default Mail Report Fields");
            fieldsList = ACRAConstants.DEFAULT_MAIL_REPORT_FIELDS;
        }
        return Arrays.asList(fieldsList);
    }
}
<|MERGE_RESOLUTION|>--- conflicted
+++ resolved
@@ -1,481 +1,440 @@
-/*
- *  Copyright 2012 Kevin Gaudin
- *
- *  Licensed under the Apache License, Version 2.0 (the "License");
- *  you may not use this file except in compliance with the License.
- *  You may obtain a copy of the License at
- *
- *      http://www.apache.org/licenses/LICENSE-2.0
- *
- *  Unless required by applicable law or agreed to in writing, software
- *  distributed under the License is distributed on an "AS IS" BASIS,
- *  WITHOUT WARRANTIES OR CONDITIONS OF ANY KIND, either express or implied.
- *  See the License for the specific language governing permissions and
- *  limitations under the License.
- */
-
-package org.acra.collector;
-
-import static org.acra.ACRA.LOG_TAG;
-<<<<<<< HEAD
-import static org.acra.ReportField.*;
-=======
-import static org.acra.ReportField.ANDROID_VERSION;
-import static org.acra.ReportField.APPLICATION_LOG;
-import static org.acra.ReportField.APP_VERSION_CODE;
-import static org.acra.ReportField.APP_VERSION_NAME;
-import static org.acra.ReportField.AVAILABLE_MEM_SIZE;
-import static org.acra.ReportField.BRAND;
-import static org.acra.ReportField.BUILD;
-import static org.acra.ReportField.CRASH_CONFIGURATION;
-import static org.acra.ReportField.CUSTOM_DATA;
-import static org.acra.ReportField.DEVICE_FEATURES;
-import static org.acra.ReportField.DEVICE_ID;
-import static org.acra.ReportField.DISPLAY;
-import static org.acra.ReportField.DROPBOX;
-import static org.acra.ReportField.DUMPSYS_MEMINFO;
-import static org.acra.ReportField.ENVIRONMENT;
-import static org.acra.ReportField.EVENTSLOG;
-import static org.acra.ReportField.FILE_PATH;
-import static org.acra.ReportField.INITIAL_CONFIGURATION;
-import static org.acra.ReportField.INSTALLATION_ID;
-import static org.acra.ReportField.IS_SILENT;
-import static org.acra.ReportField.LOGCAT;
-import static org.acra.ReportField.MEDIA_CODEC_LIST;
-import static org.acra.ReportField.PACKAGE_NAME;
-import static org.acra.ReportField.PHONE_MODEL;
-import static org.acra.ReportField.PRODUCT;
-import static org.acra.ReportField.RADIOLOG;
-import static org.acra.ReportField.REPORT_ID;
-import static org.acra.ReportField.SETTINGS_SECURE;
-import static org.acra.ReportField.SETTINGS_SYSTEM;
-import static org.acra.ReportField.SETTINGS_GLOBAL;
-import static org.acra.ReportField.SHARED_PREFERENCES;
-import static org.acra.ReportField.STACK_TRACE;
-import static org.acra.ReportField.STACK_TRACE_HASH;
-import static org.acra.ReportField.THREAD_DETAILS;
-import static org.acra.ReportField.TOTAL_MEM_SIZE;
-import static org.acra.ReportField.USER_CRASH_DATE;
-import static org.acra.ReportField.USER_EMAIL;
-import static org.acra.ReportField.USER_IP;
->>>>>>> e535d0d3
-
-import java.io.FileNotFoundException;
-import java.io.IOException;
-import java.io.PrintWriter;
-import java.io.StringWriter;
-import java.io.Writer;
-import java.util.Arrays;
-import java.util.HashMap;
-import java.util.LinkedHashMap;
-import java.util.List;
-import java.util.Map;
-import java.util.UUID;
-
-import org.acra.ACRA;
-import org.acra.ACRAConstants;
-import org.acra.ReportField;
-import org.acra.annotation.ReportsCrashes;
-import org.acra.util.Installation;
-import org.acra.util.PackageManagerWrapper;
-import org.acra.util.ReportUtils;
-
-import android.Manifest;
-import android.content.Context;
-import android.content.SharedPreferences;
-import android.content.pm.PackageInfo;
-import android.os.Environment;
-import android.text.format.Time;
-import android.util.Log;
-
-/**
- * Responsible for creating the CrashReportData for an Exception.
- * <p>
- * Also responsible for holding the custom data to send with each report.
- * </p>
- * 
- * @author William Ferguson
- * @since 4.3.0
- */
-public final class CrashReportDataFactory {
-
-    private final Context context;
-    private final SharedPreferences prefs;
-    private final Map<String, String> customParameters = new LinkedHashMap<String, String>();
-    private final Time appStartDate;
-    private final String initialConfiguration;
-
-    public CrashReportDataFactory(Context context, SharedPreferences prefs, Time appStartDate,
-            String initialConfiguration) {
-        this.context = context;
-        this.prefs = prefs;
-        this.appStartDate = appStartDate;
-        this.initialConfiguration = initialConfiguration;
-    }
-
-    /**
-     * <p>
-     * Adds a custom key and value to be reported with the generated
-     * CashReportData.
-     * </p>
-     * <p>
-     * The key/value pairs will be stored in the "custom" column, as a text
-     * containing one 'key = value' pair on each line.
-     * </p>
-     * 
-     * @param key
-     *            A key for your custom data.
-     * @param value
-     *            The value associated to your key.
-     * @return The previous value for this key if there was one, or null.
-     */
-    public String putCustomData(String key, String value) {
-        return customParameters.put(key, value);
-    }
-
-    /**
-     * Removes a key/value pair from the custom data field.
-     * 
-     * @param key
-     *            The key of the data to be removed.
-     * @return The value for this key before removal.
-     */
-    public String removeCustomData(String key) {
-        return customParameters.remove(key);
-    }
-    
-    /**
-     * Removes all key/value pairs from the custom data field.
-     */
-    public void clearCustomData() {
-        customParameters.clear();
-    }
-
-    /**
-     * Gets the current value for a key in the custom data field.
-     * 
-     * @param key
-     *            The key of the data to be retrieved.
-     * @return The value for this key.
-     */
-    public String getCustomData(String key) {
-        return customParameters.get(key);
-    }
-
-    /**
-     * Collects crash data.
-     * 
-     * @param th
-     *            Throwable that caused the crash.
-     * @param isSilentReport
-     *            Whether to report this report as being sent silently.
-     * @param brokenThread  Thread on which the error occurred.
-     * @return CrashReportData representing the current state of the application
-     *         at the instant of the Exception.
-     */
-    public CrashReportData createCrashData(Throwable th, boolean isSilentReport, Thread brokenThread) {
-        final CrashReportData crashReportData = new CrashReportData();
-        try {
-            final List<ReportField> crashReportFields = getReportFields();
-
-            // Make every entry here bullet proof and move any slightly dodgy
-            // ones to the end.
-            // This ensures that we collect as much info as possible before
-            // something crashes the collection process.
-
-            crashReportData.put(STACK_TRACE, getStackTrace(th));
-            crashReportData.put(ReportField.USER_APP_START_DATE, ReportUtils.getTimeString(appStartDate));
-
-            if (isSilentReport) {
-                crashReportData.put(IS_SILENT, "true");
-            }
-            
-            // StackTrace hash
-            if (crashReportFields.contains(STACK_TRACE_HASH)) {
-                crashReportData.put(ReportField.STACK_TRACE_HASH, getStackTraceHash(th));
-            }
-            
-
-            // Generate report uuid
-            if (crashReportFields.contains(REPORT_ID)) {
-                crashReportData.put(ReportField.REPORT_ID, UUID.randomUUID().toString());
-            }
-
-            // Installation unique ID
-            if (crashReportFields.contains(INSTALLATION_ID)) {
-                crashReportData.put(INSTALLATION_ID, Installation.id(context));
-            }
-
-            // Device Configuration when crashing
-            if (crashReportFields.contains(INITIAL_CONFIGURATION)) {
-                crashReportData.put(INITIAL_CONFIGURATION, initialConfiguration);
-            }
-            if (crashReportFields.contains(CRASH_CONFIGURATION)) {
-                crashReportData.put(CRASH_CONFIGURATION, ConfigurationCollector.collectConfiguration(context));
-            }
-
-            // Collect meminfo
-            if (!(th instanceof OutOfMemoryError) && crashReportFields.contains(DUMPSYS_MEMINFO)) {
-                crashReportData.put(DUMPSYS_MEMINFO, DumpSysCollector.collectMemInfo());
-            }
-
-            // Application Package name
-            if (crashReportFields.contains(PACKAGE_NAME)) {
-                crashReportData.put(PACKAGE_NAME, context.getPackageName());
-            }
-
-            // Android OS Build details
-            if (crashReportFields.contains(BUILD)) {
-                crashReportData.put(BUILD, ReflectionCollector.collectConstants(android.os.Build.class) + ReflectionCollector.collectConstants(android.os.Build.VERSION.class, "VERSION"));
-            }
-
-            // Device model
-            if (crashReportFields.contains(PHONE_MODEL)) {
-                crashReportData.put(PHONE_MODEL, android.os.Build.MODEL);
-            }
-            // Android version
-            if (crashReportFields.contains(ANDROID_VERSION)) {
-                crashReportData.put(ANDROID_VERSION, android.os.Build.VERSION.RELEASE);
-            }
-
-            // Device Brand (manufacturer)
-            if (crashReportFields.contains(BRAND)) {
-                crashReportData.put(BRAND, android.os.Build.BRAND);
-            }
-            if (crashReportFields.contains(PRODUCT)) {
-                crashReportData.put(PRODUCT, android.os.Build.PRODUCT);
-            }
-
-            // Device Memory
-            if (crashReportFields.contains(TOTAL_MEM_SIZE)) {
-                crashReportData.put(TOTAL_MEM_SIZE, Long.toString(ReportUtils.getTotalInternalMemorySize()));
-            }
-            if (crashReportFields.contains(AVAILABLE_MEM_SIZE)) {
-                crashReportData.put(AVAILABLE_MEM_SIZE, Long.toString(ReportUtils.getAvailableInternalMemorySize()));
-            }
-
-            // Application file path
-            if (crashReportFields.contains(FILE_PATH)) {
-                crashReportData.put(FILE_PATH, ReportUtils.getApplicationFilePath(context));
-            }
-
-            // Main display details
-            if (crashReportFields.contains(DISPLAY)) {
-                crashReportData.put(DISPLAY, DisplayManagerCollector.collectDisplays(context));
-            }
-
-            // User crash date with local timezone
-            if (crashReportFields.contains(USER_CRASH_DATE)) {
-                final Time curDate = new Time();
-                curDate.setToNow();
-                crashReportData.put(USER_CRASH_DATE, ReportUtils.getTimeString(curDate));
-            }
-
-            // Add custom info, they are all stored in a single field
-            if (crashReportFields.contains(CUSTOM_DATA)) {
-                crashReportData.put(CUSTOM_DATA, createCustomInfoString());
-            }
-
-            if (crashReportFields.contains(BUILD_CONFIG)) {
-                final String className = context.getPackageName() + ".BuildConfig";
-                try {
-                    final Class<?> buildConfig = Class.forName(className);
-                    crashReportData.put(BUILD_CONFIG, ReflectionCollector.collectConstants(buildConfig));
-                } catch (ClassNotFoundException e) {
-                    Log.e(ACRA.LOG_TAG, "Not adding buildConfig to log. Class Not found : " + className);
-                }
-            }
-
-            // Add user email address, if set in the app's preferences
-            if (crashReportFields.contains(USER_EMAIL)) {
-                crashReportData.put(USER_EMAIL, prefs.getString(ACRA.PREF_USER_EMAIL_ADDRESS, "N/A"));
-            }
-
-            // Device features
-            if (crashReportFields.contains(DEVICE_FEATURES)) {
-                crashReportData.put(DEVICE_FEATURES, DeviceFeaturesCollector.getFeatures(context));
-            }
-
-            // Environment (External storage state)
-            if (crashReportFields.contains(ENVIRONMENT)) {
-                crashReportData.put(ENVIRONMENT, ReflectionCollector.collectStaticGettersResults(Environment.class));
-            }
-
-            // System settings
-            if (crashReportFields.contains(SETTINGS_SYSTEM)) {
-                crashReportData.put(SETTINGS_SYSTEM, SettingsCollector.collectSystemSettings(context));
-            }
-
-            // Secure settings
-            if (crashReportFields.contains(SETTINGS_SECURE)) {
-                crashReportData.put(SETTINGS_SECURE, SettingsCollector.collectSecureSettings(context));
-            }
-
-            // Global settings
-            if (crashReportFields.contains(SETTINGS_GLOBAL)) {
-                crashReportData.put(SETTINGS_GLOBAL, SettingsCollector.collectGlobalSettings(context));
-            }
-
-            // SharedPreferences
-            if (crashReportFields.contains(SHARED_PREFERENCES)) {
-                crashReportData.put(SHARED_PREFERENCES, SharedPreferencesCollector.collect(context));
-            }
-
-            // Now get all the crash data that relies on the PackageManager
-            // (which may or may not be here).
-            final PackageManagerWrapper pm = new PackageManagerWrapper(context);
-
-            final PackageInfo pi = pm.getPackageInfo();
-            if (pi != null) {
-                // Application Version
-                if (crashReportFields.contains(APP_VERSION_CODE)) {
-                    crashReportData.put(APP_VERSION_CODE, Integer.toString(pi.versionCode));
-                }
-                if (crashReportFields.contains(APP_VERSION_NAME)) {
-                    crashReportData.put(APP_VERSION_NAME, pi.versionName != null ? pi.versionName : "not set");
-                }
-            } else {
-                // Could not retrieve package info...
-                crashReportData.put(APP_VERSION_NAME, "Package info unavailable");
-            }
-
-            // Retrieve UDID(IMEI) if permission is available
-            if (crashReportFields.contains(DEVICE_ID) && prefs.getBoolean(ACRA.PREF_ENABLE_DEVICE_ID, true)
-                    && pm.hasPermission(Manifest.permission.READ_PHONE_STATE)) {
-                final String deviceId = ReportUtils.getDeviceId(context);
-                if (deviceId != null) {
-                    crashReportData.put(DEVICE_ID, deviceId);
-                }
-            }
-
-            // Collect DropBox and logcat
-            // Before JellyBean, this required the READ_LOGS permission
-            // Since JellyBean, READ_LOGS is not granted to third-party apps anymore for security reasons.
-            // Though, we can call logcat without any permission and still get traces related to our app.
-            if (prefs.getBoolean(ACRA.PREF_ENABLE_SYSTEM_LOGS, true)
-            		&& (pm.hasPermission(Manifest.permission.READ_LOGS))
-            			|| Compatibility.getAPILevel() >= 16) {
-                Log.i(ACRA.LOG_TAG, "READ_LOGS granted! ACRA can include LogCat and DropBox data.");
-                if (crashReportFields.contains(LOGCAT)) {
-                    crashReportData.put(LOGCAT, LogCatCollector.collectLogCat(null));
-                }
-                if (crashReportFields.contains(EVENTSLOG)) {
-                    crashReportData.put(EVENTSLOG, LogCatCollector.collectLogCat("events"));
-                }
-                if (crashReportFields.contains(RADIOLOG)) {
-                    crashReportData.put(RADIOLOG, LogCatCollector.collectLogCat("radio"));
-                }
-                if (crashReportFields.contains(DROPBOX)) {
-                    crashReportData.put(DROPBOX,
-                            DropBoxCollector.read(context, ACRA.getConfig().additionalDropBoxTags()));
-                }
-            } else {
-                Log.i(ACRA.LOG_TAG, "READ_LOGS not allowed. ACRA will not include LogCat and DropBox data.");
-            }
-
-            // Application specific log file
-            if (crashReportFields.contains(APPLICATION_LOG)) {
-                crashReportData.put(APPLICATION_LOG, LogFileCollector.collectLogFile(context, ACRA.getConfig()
-                        .applicationLogFile(), ACRA.getConfig().applicationLogFileLines()));
-            }
-
-            // Media Codecs list
-            if (crashReportFields.contains(MEDIA_CODEC_LIST)) {
-                crashReportData.put(MEDIA_CODEC_LIST, MediaCodecListCollector.collecMediaCodecList());
-            }
-
-            // Failing thread details
-            if (crashReportFields.contains(THREAD_DETAILS)) {
-                crashReportData.put(THREAD_DETAILS, ThreadCollector.collect(brokenThread));
-            }
-
-            // IP addresses
-            if (crashReportFields.contains(USER_IP)) {
-                crashReportData.put(USER_IP, ReportUtils.getLocalIpAddress());
-            }
-
-        } catch (RuntimeException e) {
-            Log.e(LOG_TAG, "Error while retrieving crash data", e);
-        } catch (FileNotFoundException e) {
-            Log.e(LOG_TAG, "Error : application log file " + ACRA.getConfig().applicationLogFile() + " not found.", e);
-        } catch (IOException e) {
-            Log.e(LOG_TAG, "Error while reading application log file " + ACRA.getConfig().applicationLogFile() + ".", e);
-        }
-
-        return crashReportData;
-    }
-
-    /**
-     * Generates the string which is posted in the single custom data field in
-     * the GoogleDocs Form.
-     * 
-     * @return A string with a 'key = value' pair on each line.
-     */
-    private String createCustomInfoString() {
-        final StringBuilder customInfo = new StringBuilder();
-        for (final String currentKey : customParameters.keySet()) {
-            String currentVal = customParameters.get(currentKey);
-            customInfo.append(currentKey);
-            customInfo.append(" = ");
-            // We need to escape new lines in values or they are transformed into new
-            // custom fields. => let's replace all '\n' with "\\n"
-            if(currentVal != null) {
-                currentVal = currentVal.replaceAll("\n", "\\\\n");
-            }
-            customInfo.append(currentVal);
-            customInfo.append("\n");
-        }
-        return customInfo.toString();
-    }
-
-    private String getStackTrace(Throwable th) {
-
-        final Writer result = new StringWriter();
-        final PrintWriter printWriter = new PrintWriter(result);
-
-        // If the exception was thrown in a background thread inside
-        // AsyncTask, then the actual exception can be found with getCause
-        Throwable cause = th;
-        while (cause != null) {
-            cause.printStackTrace(printWriter);
-            cause = cause.getCause();
-        }
-        final String stacktraceAsString = result.toString();
-        printWriter.close();
-
-        return stacktraceAsString;
-    }
-    
-    private String getStackTraceHash(Throwable th) {
-        final StringBuilder res = new StringBuilder();
-        Throwable cause = th;
-        while (cause != null) {
-            final StackTraceElement[] stackTraceElements = cause.getStackTrace();
-            for (final StackTraceElement e : stackTraceElements) {
-                res.append(e.getClassName());
-                res.append(e.getMethodName());
-            }
-            cause = cause.getCause();
-        }
-    
-        return Integer.toHexString(res.toString().hashCode());
-    }
-
-    private List<ReportField> getReportFields() {
-        final ReportsCrashes config = ACRA.getConfig();
-        final ReportField[] customReportFields = config.customReportContent();
-
-        final ReportField[] fieldsList;
-        if (customReportFields.length != 0) {
-            Log.d(LOG_TAG, "Using custom Report Fields");
-            fieldsList = customReportFields;
-        } else if (config.mailTo() == null || "".equals(config.mailTo())) {
-            Log.d(LOG_TAG, "Using default Report Fields");
-            fieldsList = ACRAConstants.DEFAULT_REPORT_FIELDS;
-        } else {
-            Log.d(LOG_TAG, "Using default Mail Report Fields");
-            fieldsList = ACRAConstants.DEFAULT_MAIL_REPORT_FIELDS;
-        }
-        return Arrays.asList(fieldsList);
-    }
-}
+/*
+ *  Copyright 2012 Kevin Gaudin
+ *
+ *  Licensed under the Apache License, Version 2.0 (the "License");
+ *  you may not use this file except in compliance with the License.
+ *  You may obtain a copy of the License at
+ *
+ *      http://www.apache.org/licenses/LICENSE-2.0
+ *
+ *  Unless required by applicable law or agreed to in writing, software
+ *  distributed under the License is distributed on an "AS IS" BASIS,
+ *  WITHOUT WARRANTIES OR CONDITIONS OF ANY KIND, either express or implied.
+ *  See the License for the specific language governing permissions and
+ *  limitations under the License.
+ */
+
+package org.acra.collector;
+
+import static org.acra.ACRA.LOG_TAG;
+import static org.acra.ReportField.*;
+
+import java.io.FileNotFoundException;
+import java.io.IOException;
+import java.io.PrintWriter;
+import java.io.StringWriter;
+import java.io.Writer;
+import java.util.Arrays;
+import java.util.HashMap;
+import java.util.LinkedHashMap;
+import java.util.List;
+import java.util.Map;
+import java.util.UUID;
+
+import org.acra.ACRA;
+import org.acra.ACRAConstants;
+import org.acra.ReportField;
+import org.acra.annotation.ReportsCrashes;
+import org.acra.util.Installation;
+import org.acra.util.PackageManagerWrapper;
+import org.acra.util.ReportUtils;
+
+import android.Manifest;
+import android.content.Context;
+import android.content.SharedPreferences;
+import android.content.pm.PackageInfo;
+import android.os.Environment;
+import android.text.format.Time;
+import android.util.Log;
+
+/**
+ * Responsible for creating the CrashReportData for an Exception.
+ * <p>
+ * Also responsible for holding the custom data to send with each report.
+ * </p>
+ * 
+ * @author William Ferguson
+ * @since 4.3.0
+ */
+public final class CrashReportDataFactory {
+
+    private final Context context;
+    private final SharedPreferences prefs;
+    private final Map<String, String> customParameters = new LinkedHashMap<String, String>();
+    private final Time appStartDate;
+    private final String initialConfiguration;
+
+    public CrashReportDataFactory(Context context, SharedPreferences prefs, Time appStartDate,
+            String initialConfiguration) {
+        this.context = context;
+        this.prefs = prefs;
+        this.appStartDate = appStartDate;
+        this.initialConfiguration = initialConfiguration;
+    }
+
+    /**
+     * <p>
+     * Adds a custom key and value to be reported with the generated
+     * CashReportData.
+     * </p>
+     * <p>
+     * The key/value pairs will be stored in the "custom" column, as a text
+     * containing one 'key = value' pair on each line.
+     * </p>
+     * 
+     * @param key
+     *            A key for your custom data.
+     * @param value
+     *            The value associated to your key.
+     * @return The previous value for this key if there was one, or null.
+     */
+    public String putCustomData(String key, String value) {
+        return customParameters.put(key, value);
+    }
+
+    /**
+     * Removes a key/value pair from the custom data field.
+     * 
+     * @param key
+     *            The key of the data to be removed.
+     * @return The value for this key before removal.
+     */
+    public String removeCustomData(String key) {
+        return customParameters.remove(key);
+    }
+    
+    /**
+     * Removes all key/value pairs from the custom data field.
+     */
+    public void clearCustomData() {
+        customParameters.clear();
+    }
+
+    /**
+     * Gets the current value for a key in the custom data field.
+     * 
+     * @param key
+     *            The key of the data to be retrieved.
+     * @return The value for this key.
+     */
+    public String getCustomData(String key) {
+        return customParameters.get(key);
+    }
+
+    /**
+     * Collects crash data.
+     * 
+     * @param th
+     *            Throwable that caused the crash.
+     * @param isSilentReport
+     *            Whether to report this report as being sent silently.
+     * @param brokenThread  Thread on which the error occurred.
+     * @return CrashReportData representing the current state of the application
+     *         at the instant of the Exception.
+     */
+    public CrashReportData createCrashData(Throwable th, boolean isSilentReport, Thread brokenThread) {
+        final CrashReportData crashReportData = new CrashReportData();
+        try {
+            final List<ReportField> crashReportFields = getReportFields();
+
+            // Make every entry here bullet proof and move any slightly dodgy
+            // ones to the end.
+            // This ensures that we collect as much info as possible before
+            // something crashes the collection process.
+
+            crashReportData.put(STACK_TRACE, getStackTrace(th));
+            crashReportData.put(ReportField.USER_APP_START_DATE, ReportUtils.getTimeString(appStartDate));
+
+            if (isSilentReport) {
+                crashReportData.put(IS_SILENT, "true");
+            }
+            
+            // StackTrace hash
+            if (crashReportFields.contains(STACK_TRACE_HASH)) {
+                crashReportData.put(ReportField.STACK_TRACE_HASH, getStackTraceHash(th));
+            }
+            
+
+            // Generate report uuid
+            if (crashReportFields.contains(REPORT_ID)) {
+                crashReportData.put(ReportField.REPORT_ID, UUID.randomUUID().toString());
+            }
+
+            // Installation unique ID
+            if (crashReportFields.contains(INSTALLATION_ID)) {
+                crashReportData.put(INSTALLATION_ID, Installation.id(context));
+            }
+
+            // Device Configuration when crashing
+            if (crashReportFields.contains(INITIAL_CONFIGURATION)) {
+                crashReportData.put(INITIAL_CONFIGURATION, initialConfiguration);
+            }
+            if (crashReportFields.contains(CRASH_CONFIGURATION)) {
+                crashReportData.put(CRASH_CONFIGURATION, ConfigurationCollector.collectConfiguration(context));
+            }
+
+            // Collect meminfo
+            if (!(th instanceof OutOfMemoryError) && crashReportFields.contains(DUMPSYS_MEMINFO)) {
+                crashReportData.put(DUMPSYS_MEMINFO, DumpSysCollector.collectMemInfo());
+            }
+
+            // Application Package name
+            if (crashReportFields.contains(PACKAGE_NAME)) {
+                crashReportData.put(PACKAGE_NAME, context.getPackageName());
+            }
+
+            // Android OS Build details
+            if (crashReportFields.contains(BUILD)) {
+                crashReportData.put(BUILD, ReflectionCollector.collectConstants(android.os.Build.class) + ReflectionCollector.collectConstants(android.os.Build.VERSION.class, "VERSION"));
+            }
+
+            // Device model
+            if (crashReportFields.contains(PHONE_MODEL)) {
+                crashReportData.put(PHONE_MODEL, android.os.Build.MODEL);
+            }
+            // Android version
+            if (crashReportFields.contains(ANDROID_VERSION)) {
+                crashReportData.put(ANDROID_VERSION, android.os.Build.VERSION.RELEASE);
+            }
+
+            // Device Brand (manufacturer)
+            if (crashReportFields.contains(BRAND)) {
+                crashReportData.put(BRAND, android.os.Build.BRAND);
+            }
+            if (crashReportFields.contains(PRODUCT)) {
+                crashReportData.put(PRODUCT, android.os.Build.PRODUCT);
+            }
+
+            // Device Memory
+            if (crashReportFields.contains(TOTAL_MEM_SIZE)) {
+                crashReportData.put(TOTAL_MEM_SIZE, Long.toString(ReportUtils.getTotalInternalMemorySize()));
+            }
+            if (crashReportFields.contains(AVAILABLE_MEM_SIZE)) {
+                crashReportData.put(AVAILABLE_MEM_SIZE, Long.toString(ReportUtils.getAvailableInternalMemorySize()));
+            }
+
+            // Application file path
+            if (crashReportFields.contains(FILE_PATH)) {
+                crashReportData.put(FILE_PATH, ReportUtils.getApplicationFilePath(context));
+            }
+
+            // Main display details
+            if (crashReportFields.contains(DISPLAY)) {
+                crashReportData.put(DISPLAY, DisplayManagerCollector.collectDisplays(context));
+            }
+
+            // User crash date with local timezone
+            if (crashReportFields.contains(USER_CRASH_DATE)) {
+                final Time curDate = new Time();
+                curDate.setToNow();
+                crashReportData.put(USER_CRASH_DATE, ReportUtils.getTimeString(curDate));
+            }
+
+            // Add custom info, they are all stored in a single field
+            if (crashReportFields.contains(CUSTOM_DATA)) {
+                crashReportData.put(CUSTOM_DATA, createCustomInfoString());
+            }
+
+            if (crashReportFields.contains(BUILD_CONFIG)) {
+                final String className = context.getPackageName() + ".BuildConfig";
+                try {
+                    final Class<?> buildConfig = Class.forName(className);
+                    crashReportData.put(BUILD_CONFIG, ReflectionCollector.collectConstants(buildConfig));
+                } catch (ClassNotFoundException e) {
+                    Log.e(ACRA.LOG_TAG, "Not adding buildConfig to log. Class Not found : " + className);
+                }
+            }
+
+            // Add user email address, if set in the app's preferences
+            if (crashReportFields.contains(USER_EMAIL)) {
+                crashReportData.put(USER_EMAIL, prefs.getString(ACRA.PREF_USER_EMAIL_ADDRESS, "N/A"));
+            }
+
+            // Device features
+            if (crashReportFields.contains(DEVICE_FEATURES)) {
+                crashReportData.put(DEVICE_FEATURES, DeviceFeaturesCollector.getFeatures(context));
+            }
+
+            // Environment (External storage state)
+            if (crashReportFields.contains(ENVIRONMENT)) {
+                crashReportData.put(ENVIRONMENT, ReflectionCollector.collectStaticGettersResults(Environment.class));
+            }
+
+            // System settings
+            if (crashReportFields.contains(SETTINGS_SYSTEM)) {
+                crashReportData.put(SETTINGS_SYSTEM, SettingsCollector.collectSystemSettings(context));
+            }
+
+            // Secure settings
+            if (crashReportFields.contains(SETTINGS_SECURE)) {
+                crashReportData.put(SETTINGS_SECURE, SettingsCollector.collectSecureSettings(context));
+            }
+
+            // Global settings
+            if (crashReportFields.contains(SETTINGS_GLOBAL)) {
+                crashReportData.put(SETTINGS_GLOBAL, SettingsCollector.collectGlobalSettings(context));
+            }
+
+            // SharedPreferences
+            if (crashReportFields.contains(SHARED_PREFERENCES)) {
+                crashReportData.put(SHARED_PREFERENCES, SharedPreferencesCollector.collect(context));
+            }
+
+            // Now get all the crash data that relies on the PackageManager
+            // (which may or may not be here).
+            final PackageManagerWrapper pm = new PackageManagerWrapper(context);
+
+            final PackageInfo pi = pm.getPackageInfo();
+            if (pi != null) {
+                // Application Version
+                if (crashReportFields.contains(APP_VERSION_CODE)) {
+                    crashReportData.put(APP_VERSION_CODE, Integer.toString(pi.versionCode));
+                }
+                if (crashReportFields.contains(APP_VERSION_NAME)) {
+                    crashReportData.put(APP_VERSION_NAME, pi.versionName != null ? pi.versionName : "not set");
+                }
+            } else {
+                // Could not retrieve package info...
+                crashReportData.put(APP_VERSION_NAME, "Package info unavailable");
+            }
+
+            // Retrieve UDID(IMEI) if permission is available
+            if (crashReportFields.contains(DEVICE_ID) && prefs.getBoolean(ACRA.PREF_ENABLE_DEVICE_ID, true)
+                    && pm.hasPermission(Manifest.permission.READ_PHONE_STATE)) {
+                final String deviceId = ReportUtils.getDeviceId(context);
+                if (deviceId != null) {
+                    crashReportData.put(DEVICE_ID, deviceId);
+                }
+            }
+
+            // Collect DropBox and logcat
+            // Before JellyBean, this required the READ_LOGS permission
+            // Since JellyBean, READ_LOGS is not granted to third-party apps anymore for security reasons.
+            // Though, we can call logcat without any permission and still get traces related to our app.
+            if (prefs.getBoolean(ACRA.PREF_ENABLE_SYSTEM_LOGS, true)
+            		&& (pm.hasPermission(Manifest.permission.READ_LOGS))
+            			|| Compatibility.getAPILevel() >= 16) {
+                Log.i(ACRA.LOG_TAG, "READ_LOGS granted! ACRA can include LogCat and DropBox data.");
+                if (crashReportFields.contains(LOGCAT)) {
+                    crashReportData.put(LOGCAT, LogCatCollector.collectLogCat(null));
+                }
+                if (crashReportFields.contains(EVENTSLOG)) {
+                    crashReportData.put(EVENTSLOG, LogCatCollector.collectLogCat("events"));
+                }
+                if (crashReportFields.contains(RADIOLOG)) {
+                    crashReportData.put(RADIOLOG, LogCatCollector.collectLogCat("radio"));
+                }
+                if (crashReportFields.contains(DROPBOX)) {
+                    crashReportData.put(DROPBOX,
+                            DropBoxCollector.read(context, ACRA.getConfig().additionalDropBoxTags()));
+                }
+            } else {
+                Log.i(ACRA.LOG_TAG, "READ_LOGS not allowed. ACRA will not include LogCat and DropBox data.");
+            }
+
+            // Application specific log file
+            if (crashReportFields.contains(APPLICATION_LOG)) {
+                crashReportData.put(APPLICATION_LOG, LogFileCollector.collectLogFile(context, ACRA.getConfig()
+                        .applicationLogFile(), ACRA.getConfig().applicationLogFileLines()));
+            }
+
+            // Media Codecs list
+            if (crashReportFields.contains(MEDIA_CODEC_LIST)) {
+                crashReportData.put(MEDIA_CODEC_LIST, MediaCodecListCollector.collecMediaCodecList());
+            }
+
+            // Failing thread details
+            if (crashReportFields.contains(THREAD_DETAILS)) {
+                crashReportData.put(THREAD_DETAILS, ThreadCollector.collect(brokenThread));
+            }
+
+            // IP addresses
+            if (crashReportFields.contains(USER_IP)) {
+                crashReportData.put(USER_IP, ReportUtils.getLocalIpAddress());
+            }
+
+        } catch (RuntimeException e) {
+            Log.e(LOG_TAG, "Error while retrieving crash data", e);
+        } catch (FileNotFoundException e) {
+            Log.e(LOG_TAG, "Error : application log file " + ACRA.getConfig().applicationLogFile() + " not found.", e);
+        } catch (IOException e) {
+            Log.e(LOG_TAG, "Error while reading application log file " + ACRA.getConfig().applicationLogFile() + ".", e);
+        }
+
+        return crashReportData;
+    }
+
+    /**
+     * Generates the string which is posted in the single custom data field in
+     * the GoogleDocs Form.
+     * 
+     * @return A string with a 'key = value' pair on each line.
+     */
+    private String createCustomInfoString() {
+        final StringBuilder customInfo = new StringBuilder();
+        for (final String currentKey : customParameters.keySet()) {
+            String currentVal = customParameters.get(currentKey);
+            customInfo.append(currentKey);
+            customInfo.append(" = ");
+            // We need to escape new lines in values or they are transformed into new
+            // custom fields. => let's replace all '\n' with "\\n"
+            if(currentVal != null) {
+                currentVal = currentVal.replaceAll("\n", "\\\\n");
+            }
+            customInfo.append(currentVal);
+            customInfo.append("\n");
+        }
+        return customInfo.toString();
+    }
+
+    private String getStackTrace(Throwable th) {
+
+        final Writer result = new StringWriter();
+        final PrintWriter printWriter = new PrintWriter(result);
+
+        // If the exception was thrown in a background thread inside
+        // AsyncTask, then the actual exception can be found with getCause
+        Throwable cause = th;
+        while (cause != null) {
+            cause.printStackTrace(printWriter);
+            cause = cause.getCause();
+        }
+        final String stacktraceAsString = result.toString();
+        printWriter.close();
+
+        return stacktraceAsString;
+    }
+    
+    private String getStackTraceHash(Throwable th) {
+        final StringBuilder res = new StringBuilder();
+        Throwable cause = th;
+        while (cause != null) {
+            final StackTraceElement[] stackTraceElements = cause.getStackTrace();
+            for (final StackTraceElement e : stackTraceElements) {
+                res.append(e.getClassName());
+                res.append(e.getMethodName());
+            }
+            cause = cause.getCause();
+        }
+    
+        return Integer.toHexString(res.toString().hashCode());
+    }
+
+    private List<ReportField> getReportFields() {
+        final ReportsCrashes config = ACRA.getConfig();
+        final ReportField[] customReportFields = config.customReportContent();
+
+        final ReportField[] fieldsList;
+        if (customReportFields.length != 0) {
+            Log.d(LOG_TAG, "Using custom Report Fields");
+            fieldsList = customReportFields;
+        } else if (config.mailTo() == null || "".equals(config.mailTo())) {
+            Log.d(LOG_TAG, "Using default Report Fields");
+            fieldsList = ACRAConstants.DEFAULT_REPORT_FIELDS;
+        } else {
+            Log.d(LOG_TAG, "Using default Mail Report Fields");
+            fieldsList = ACRAConstants.DEFAULT_MAIL_REPORT_FIELDS;
+        }
+        return Arrays.asList(fieldsList);
+    }
+}